--- conflicted
+++ resolved
@@ -94,13 +94,12 @@
 RUN rm -rf /tmp/gmap-gsnap /tmp/gmap-gsnap-2017-11-15.tar.gz
 RUN gsnapl --version
 
-<<<<<<< HEAD
 # For srst2, install forked srst2 python 3 compatible repo 
 RUN pip install scipy 
 RUN pip install git+https://github.com/chanzuckerberg/srst2
 # TODO: Test both pip installations, consider keeping pip use consistent
 RUN pip3 install pandas
-=======
+
 # For adapter trimming (for phylogenetic trees)
 RUN apt install python-cutadapt
 
@@ -113,7 +112,6 @@
 RUN sed -i 's:set kSNP=/usr/local/kSNP3:set kSNP=/usr/local/bin:g' /usr/local/bin/kSNP3 # edit the kSNP3 executable so it looks for other executables in /usr/local/bin
 RUN apt install tcsh
 RUN kSNP3
->>>>>>> 596820b3
 
 # Cleanup
 RUN rm -rf /tmp/*
