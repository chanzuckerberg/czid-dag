import json

import os
import time

from idseq_dag.engine.pipeline_flow import PipelineFlow
import idseq_dag.util.command as command

class IdseqStepSetup(object):
    @staticmethod
    def get_step_object(step_class, step_name, paired=True):
        ''' return the PipelineStep with the default parameters ready for test. '''
        if paired:
            dag = IdseqStepSetup.paired_dag()
        else:
            dag = IdseqStepSetup.single_dag()
        step_info =  {}
        for step in dag["steps"]:
            if step["out"] == step_name:
                step_info = step
                break
        if not step_info:
            raise ValueError("no steps correspond to %s" % step_name)

        # Download input data to local
        output_dir_s3 = os.path.join(dag["output_dir_s3"], "testrun_%s_%d_%d" % (step_name, int(paired),int(time.time())))
        result_dir_local = "/mnt/idseq/results/%s_%d/%d" % (step_name, int(paired), os.getpid())
        ref_dir_local = '/mnt/idseq/ref'
        command.execute("mkdir -p %s %s" % (result_dir_local, ref_dir_local))

        input_files = []
        for target in step_info["in"]:
            if target in dag["given_targets"]:
                input_dir_s3 = dag["given_targets"][target]["s3_dir"]
            else:
                input_dir_s3 = dag["output_dir_s3"]
            input_files.append(dag["targets"][target])
            PipelineFlow.fetch_input_files_from_s3(input_files[-1],
                                                   input_dir_s3,
                                                   result_dir_local)

        return step_class(
            name=step_name,
            input_files=input_files,
            output_files=dag["targets"][step_info["out"]],
            output_dir_local=result_dir_local,
            output_dir_s3=output_dir_s3,
            ref_dir_local=ref_dir_local,
            additional_files=step_info["additional_files"],
            additional_attributes=step_info["additional_attributes"]
        )

    @staticmethod
    def paired_dag():
        ''' Return a test dag based on paired fastqs '''
        return json.loads('''
 {
  "output_dir_s3": "s3://idseq-samples-prod/test_samples/1/results",
  "targets": {
    "fastqs": ["RR004_water_2_S23_R1_001.fastq.gz", "RR004_water_2_S23_R2_001.fastq.gz"],
    "star_out": ["unmapped.star.1.fq", "unmapped.star.2.fq"],
    "priceseq_out": ["priceseqfilter.unmapped.star.1.fasta", "priceseqfilter.unmapped.star.2.fasta"],
    "cdhitdup_out": ["cdhitdup.priceseqfilter.unmapped.star.1.fasta", "cdhitdup.priceseqfilter.unmapped.star.2.fasta"],
    "lzw_out": ["lzw.cdhitdup.priceseqfilter.unmapped.star.1.fasta", "lzw.cdhitdup.priceseqfilter.unmapped.star.2.fasta"],
    "bowtie2_out": ["unmapped.bowtie2.lzw.cdhitdup.priceseqfilter.unmapped.star.1.fasta",
                   "unmapped.bowtie2.lzw.cdhitdup.priceseqfilter.unmapped.star.2.fasta",
                   "unmapped.bowtie2.lzw.cdhitdup.priceseqfilter.unmapped.star.merged.fasta"],
    "subsample_out": ["subsampled_1.fa", "subsampled_2.fa", "subsampled_merged.fa"],
    "gsnap_filter_out": ["unmapped.gsnap_filter.bowtie2.lzw.cdhitdup.priceseqfilter.unmapped.star.1.fasta",
                         "unmapped.gsnap_filter.bowtie2.lzw.cdhitdup.priceseqfilter.unmapped.star.2.fasta",
                         "unmapped.gsnap_filter.bowtie2.lzw.cdhitdup.priceseqfilter.merged.star.1.fasta"]
  },

  "steps": [
    {
      "in" : ["fastqs"], "out": "star_out", "class": "PipelineStepRunStar", "module": "idseq_dag.steps.run_star",
      "additional_files": {"star_genome": "s3://idseq-database/host_filter/human/2018-02-15-utc-1518652800-unixtime__2018-02-15-utc-1518652800-unixtime/STAR_genome.tar"},
      "additional_attributes": {"truncate_reads_to": 75000000, "output_gene_file": "reads_per_gene.tab"}
    },
    {
      "in" : ["star_out"], "out": "priceseq_out", "class": "PipelineStepRunPriceSeq", "module": "idseq_dag.steps.run_priceseq",
      "additional_files": {},
      "additional_attributes": {}
    },
    {
      "in" : ["priceseq_out"], "out": "cdhitdup_out", "class": "PipelineStepRunCDHitDup", "module": "idseq_dag.steps.run_cdhitdup",
      "additional_files": {},
      "additional_attributes": {}
    },
    {
      "in" : ["cdhitdup_out"], "out": "lzw_out", "class": "PipelineStepRunLZW", "module": "idseq_dag.steps.run_lzw",
      "additional_files": {},
      "additional_attributes": {"thresholds": [0.45, 0.42]}
    },
    {
      "in" : ["lzw_out"], "out": "bowtie2_out", "class": "PipelineStepRunBowtie2", "module": "idseq_dag.steps.run_bowtie2",
      "additional_files": {"bowtie2_genome": "s3://idseq-database/host_filter/human/2018-02-15-utc-1518652800-unixtime__2018-02-15-utc-1518652800-unixtime/bowtie2_genome.tar"},
      "additional_attributes": {"output_sam_file": "bowtie2.sam"}
    },
    {
<<<<<<< HEAD
      "in" : ["bowtie2_out"], "out": "subsampled_out", "class": "PipelineStepRunSubSample", "module": "idseq_dag.steps.run_subsample",
      "additional_files": {},
      "additional_attributes": {"max_reads": 1000000}
    },
    {
=======
>>>>>>> 9fa097b1
      "in" : ["bowtie2_out"], "out": "gsnap_filter_out", "class": "PipelineStepRunGsnapFilter", "module": "idseq_dag.steps.run_gsnap_filter",
      "additional_files": {"gsnap_genome": "s3://idseq-database/host_filter/human/2018-02-15-utc-1518652800-unixtime__2018-02-15-utc-1518652800-unixtime/hg38_pantro5_k16.tar"},
      "additional_attributes": {"output_sam_file": "gsnap_filter.sam"}
    }
  ],
  "given_targets": {"fastqs": {"s3_dir":  "s3://idseq-samples-prod/test_samples/1/fastqs", "max_reads":75000000 } }
}
        ''')

    @staticmethod
    def single_dag():
        ''' Return a test dag based on single fastq '''
        return json.loads('''
 {
  "output_dir_s3": "s3://idseq-samples-prod/test_samples/1/results",
  "targets": {
    "fastqs": ["RR004_water_2_S23_R1_001.fastq.gz"],
    "star_out": ["unmapped.star.1.fq"],
    "priceseq_out": ["priceseqfilter.unmapped.star.1.fasta"],
    "cdhitdup_out": ["cdhitdup.priceseqfilter.unmapped.star.1.fasta"],
    "lzw_out": ["lzw.cdhitdup.priceseqfilter.unmapped.star.1.fasta"],
    "bowtie2_out": ["unmapped.bowtie2.lzw.cdhitdup.priceseqfilter.unmapped.star.1.fasta" ],
<<<<<<< HEAD
    "subsample_out": ["subsampled_1.fa"],
=======
>>>>>>> 9fa097b1
    "gsnap_filter_out": ["unmapped.gsnap_filter.bowtie2.lzw.cdhitdup.priceseqfilter.unmapped.star.1.fasta"]
  },

  "steps": [
    {
      "in" : ["fastqs"], "out": "star_out", "class": "PipelineStepRunStar", "module": "idseq_dag.steps.run_star",
      "additional_files": {"star_genome": "s3://idseq-database/host_filter/human/2018-02-15-utc-1518652800-unixtime__2018-02-15-utc-1518652800-unixtime/STAR_genome.tar"},
      "additional_attributes": {"truncate_reads_to": 75000000}
    },
    {
      "in" : ["star_out"], "out": "priceseq_out", "class": "PipelineStepRunPriceSeq", "module": "idseq_dag.steps.run_priceseq",
      "additional_files": {},
      "additional_attributes": {}
    },
    {
      "in" : ["priceseq_out"], "out": "cdhitdup_out", "class": "PipelineStepRunCDHitDup", "module": "idseq_dag.steps.run_cdhitdup",
      "additional_files": {},
      "additional_attributes": {}
    },
    {
      "in" : ["cdhitdup_out"], "out": "lzw_out", "class": "PipelineStepRunLZW", "module": "idseq_dag.steps.run_lzw",
      "additional_files": {},
      "additional_attributes": {"thresholds": [0.45, 0.42]}
    },
    {
      "in" : ["lzw_out"], "out": "bowtie2_out", "class": "PipelineStepRunBowtie2", "module": "idseq_dag.steps.run_bowtie2",
      "additional_files": {"bowtie2_genome": "s3://idseq-database/host_filter/human/2018-02-15-utc-1518652800-unixtime__2018-02-15-utc-1518652800-unixtime/bowtie2_genome.tar"},
      "additional_attributes": {"output_sam_file": "bowtie2.sam"}
    },
    {
<<<<<<< HEAD
      "in" : ["bowtie2_out"], "out": "subsampled_out", "class": "PipelineStepRunSubSample", "module": "idseq_dag.steps.run_subsample",
      "additional_files": {},
      "additional_attributes": {"max_reads": 1000000}
    },
    {
=======
>>>>>>> 9fa097b1
      "in" : ["bowtie2_out"], "out": "gsnap_filter_out", "class": "PipelineStepRunGsnapFilter", "module": "idseq_dag.steps.run_gsnap_filter",
      "additional_files": {"gsnap_genome": "s3://idseq-database/host_filter/human/2018-02-15-utc-1518652800-unixtime__2018-02-15-utc-1518652800-unixtime/hg38_pantro5_k16.tar"},
      "additional_attributes": {"output_sam_file": "gsnap_filter.sam"}
    }
  ],
  "given_targets": {"fastqs": {"s3_dir":  "s3://idseq-samples-prod/test_samples/1/fastqs", "max_reads":75000000 } }

  }
        ''')
<|MERGE_RESOLUTION|>--- conflicted
+++ resolved
@@ -98,14 +98,11 @@
       "additional_attributes": {"output_sam_file": "bowtie2.sam"}
     },
     {
-<<<<<<< HEAD
       "in" : ["bowtie2_out"], "out": "subsampled_out", "class": "PipelineStepRunSubSample", "module": "idseq_dag.steps.run_subsample",
       "additional_files": {},
       "additional_attributes": {"max_reads": 1000000}
     },
     {
-=======
->>>>>>> 9fa097b1
       "in" : ["bowtie2_out"], "out": "gsnap_filter_out", "class": "PipelineStepRunGsnapFilter", "module": "idseq_dag.steps.run_gsnap_filter",
       "additional_files": {"gsnap_genome": "s3://idseq-database/host_filter/human/2018-02-15-utc-1518652800-unixtime__2018-02-15-utc-1518652800-unixtime/hg38_pantro5_k16.tar"},
       "additional_attributes": {"output_sam_file": "gsnap_filter.sam"}
@@ -128,10 +125,7 @@
     "cdhitdup_out": ["cdhitdup.priceseqfilter.unmapped.star.1.fasta"],
     "lzw_out": ["lzw.cdhitdup.priceseqfilter.unmapped.star.1.fasta"],
     "bowtie2_out": ["unmapped.bowtie2.lzw.cdhitdup.priceseqfilter.unmapped.star.1.fasta" ],
-<<<<<<< HEAD
     "subsample_out": ["subsampled_1.fa"],
-=======
->>>>>>> 9fa097b1
     "gsnap_filter_out": ["unmapped.gsnap_filter.bowtie2.lzw.cdhitdup.priceseqfilter.unmapped.star.1.fasta"]
   },
 
@@ -162,14 +156,11 @@
       "additional_attributes": {"output_sam_file": "bowtie2.sam"}
     },
     {
-<<<<<<< HEAD
       "in" : ["bowtie2_out"], "out": "subsampled_out", "class": "PipelineStepRunSubSample", "module": "idseq_dag.steps.run_subsample",
       "additional_files": {},
       "additional_attributes": {"max_reads": 1000000}
     },
     {
-=======
->>>>>>> 9fa097b1
       "in" : ["bowtie2_out"], "out": "gsnap_filter_out", "class": "PipelineStepRunGsnapFilter", "module": "idseq_dag.steps.run_gsnap_filter",
       "additional_files": {"gsnap_genome": "s3://idseq-database/host_filter/human/2018-02-15-utc-1518652800-unixtime__2018-02-15-utc-1518652800-unixtime/hg38_pantro5_k16.tar"},
       "additional_attributes": {"output_sam_file": "gsnap_filter.sam"}
