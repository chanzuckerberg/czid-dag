--- conflicted
+++ resolved
@@ -1,21 +1,11 @@
 import unittest
 
 from .run_bowtie2 import RunBowtie2Test
-<<<<<<< HEAD
 from .run_cdhitdup import RunCDHitDupTest
 from .run_lzw import RunLZWTest
-=======
 from .run_priceseq import RunPriceSeqTest
->>>>>>> b392a1e4
 import idseq_dag.util.log as log
 
-log.configure_logger()
-
 if __name__ == '__main__':
-<<<<<<< HEAD
-  unittest.main(verbosity=2)
-
-=======
     log.configure_logger()
-    unittest.main(verbosity=2)
->>>>>>> b392a1e4
+    unittest.main(verbosity=2)