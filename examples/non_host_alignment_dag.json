{
  "output_dir_s3": "s3://idseq-samples-prod/samples/12/5815/results_test",
  "targets": {
    "host_filter_out": [

        "gsnap_filter_1.fa"

          , "gsnap_filter_2.fa"
          , "gsnap_filter_merged.fa"


    ],
    "gsnap_out": [
      "gsnap.m8",
      "gsnap.deduped.m8",
      "gsnap.hitsummary.tab",
      "gsnap_counts.json"
    ],
    "refined_gsnap_out": [
      "gsnap.blast.m8",
      "gsnap.reassigned.m8",
      "gsnap.hitsummary2.tab",
      "refined_gsnap_counts.json", 
      "gsnap_genus_accession_list.tab"
    ],
    "rapsearch2_out": [
      "rapsearch2.m8",
      "rapsearch2.deduped.m8",
      "rapsearch2.hitsummary.tab",
      "rapsearch2_counts.json",
      "rapsearch2_genus_accession_list.tab"
    ],
    "refined_rapsearch2_out": [
      "rapsearch2.blast.m8",
      "rapsearch2.reassigned.m8",
      "rapsearch2.hitsummary2.tab",
      "refined_rapsearch2_counts.json"
    ],
    "refined_rapsearch2_out": [
      "rapsearch2.blast.m8",
      "rapsearch2.reassigned.m8",
      "rapsearch2.hitsummary2.tab",
      "refined_rapsearch2_counts.json",
      "rapsearch2_genus_accession_list.tab"
    ],
    "taxon_count_out": ["taxon_counts.json"],
    "annotated_out": ["annotated_merged.fa", "unidentified.fa"]
  },
  "steps": [
    {
      "in": ["host_filter_out"],
      "out": "gsnap_out",
      "class": "PipelineStepRunAlignmentRemotely",
      "module": "idseq_dag.steps.run_alignment_remotely",
      "additional_files": {
        "lineage_db": "s3://idseq-database/taxonomy/2018-02-15-utc-1518652800-unixtime__2018-02-15-utc-1518652800-unixtime/taxid-lineages.db",
        "accession2taxid_db": "s3://idseq-database/alignment_data/2018-02-15-utc-1518652800-unixtime__2018-02-15-utc-1518652800-unixtime/accession2taxid.db"

          ,"deuterostome_db": "s3://idseq-database/taxonomy/2018-02-15-utc-1518652800-unixtime__2018-02-15-utc-1518652800-unixtime/deuterostome_taxids.txt"

      },
      "additional_attributes": {
        "service": "gsnap",
        "chunks_in_flight": 32,
        "chunk_size": 15000,
        "max_concurrent": 3,
        "environment": "prod"
      }
    },
    {
      "in": ["host_filter_out"],
      "out": "rapsearch2_out",
      "class": "PipelineStepRunAlignmentRemotely",
      "module": "idseq_dag.steps.run_alignment_remotely",
      "additional_files": {
        "lineage_db": "s3://idseq-database/taxonomy/2018-02-15-utc-1518652800-unixtime__2018-02-15-utc-1518652800-unixtime/taxid-lineages.db",
        "accession2taxid_db": "s3://idseq-database/alignment_data/2018-02-15-utc-1518652800-unixtime__2018-02-15-utc-1518652800-unixtime/accession2taxid.db"

          ,"deuterostome_db": "s3://idseq-database/taxonomy/2018-02-15-utc-1518652800-unixtime__2018-02-15-utc-1518652800-unixtime/deuterostome_taxids.txt"

      },
      "additional_attributes": {
        "service": "rapsearch2",
        "chunks_in_flight": 32,
        "chunk_size": 10000,
        "max_concurrent": 6,
        "environment": "prod"
      }
    },
    {
      "in": ["gsnap_out"],
<<<<<<< HEAD
      "out": ["refined_gsnap_out"],
=======
      "out": "refined_gsnap_out",
>>>>>>> b69355b8
      "class": "PipelineStepReclassifyReads",
      "module": "idseq_dag.steps.reclassify_reads", 
      "additional_files": { 
        "loc_db": "s3://idseq-database/alignment_data/2018-04-01-utc-1522569777-unixtime__2018-04-04-utc-1522862260-unixtime/nt_loc.db",
        "lineage_db": "s3://idseq-database/taxonomy/2018-04-01-utc-1522569777-unixtime__2018-04-04-utc-1522862260-unixtime/taxid-lineages.db"
      },
      "additional_attributes": {
        "db": "s3://idseq-database/alignment_data/2018-04-01-utc-1522569777-unixtime__2018-04-04-utc-1522862260-unixtime/nt",
        "db_type": "nt"
      }
    },
    {
      "in": ["rapsearch2_out"],
<<<<<<< HEAD
      "out": ["refined_rapsearch2_out"],
=======
      "out": "refined_rapsearch2_out",
>>>>>>> b69355b8
      "class": "PipelineStepReclassifyReads",
      "module": "idseq_dag.steps.reclassify_reads", 
      "additional_files": { 
        "loc_db": "s3://idseq-database/alignment_data/2018-04-01-utc-1522569777-unixtime__2018-04-04-utc-1522862260-unixtime/nr_loc.db",
        "lineage_db": "s3://idseq-database/taxonomy/2018-04-01-utc-1522569777-unixtime__2018-04-04-utc-1522862260-unixtime/taxid-lineages.db"
      },
      "additional_attributes": {
        "db": "s3://idseq-database/alignment_data/2018-04-01-utc-1522569777-unixtime__2018-04-04-utc-1522862260-unixtime/nr",
        "db_type": "nr"
      }
    },
    {
      "in": ["refined_gsnap_out", "refined_rapsearch2_out"],
      "out": "taxon_count_out",
      "class": "PipelineStepCombineTaxonCounts",
      "module": "idseq_dag.steps.combine_taxon_counts",
      "additional_files": {},
      "additional_attributes": {}
    },
    {
      "in": ["host_filter_out", "refine_gsnap_out", "refined_rapsearch2_out"],
      "out": "annotated_out",
      "class": "PipelineStepGenerateAnnotatedFasta",
      "module": "idseq_dag.steps.generate_annotated_fasta",
      "additional_files": {},
      "additional_attributes": {}
    }
  ],
  "given_targets": {
    "host_filter_out": {
      "s3_dir": "s3://idseq-samples-prod/samples/12/5815/results_test/2.4"
    }
  }
}
<|MERGE_RESOLUTION|>--- conflicted
+++ resolved
@@ -89,11 +89,7 @@
     },
     {
       "in": ["gsnap_out"],
-<<<<<<< HEAD
-      "out": ["refined_gsnap_out"],
-=======
       "out": "refined_gsnap_out",
->>>>>>> b69355b8
       "class": "PipelineStepReclassifyReads",
       "module": "idseq_dag.steps.reclassify_reads", 
       "additional_files": { 
@@ -107,11 +103,7 @@
     },
     {
       "in": ["rapsearch2_out"],
-<<<<<<< HEAD
-      "out": ["refined_rapsearch2_out"],
-=======
       "out": "refined_rapsearch2_out",
->>>>>>> b69355b8
       "class": "PipelineStepReclassifyReads",
       "module": "idseq_dag.steps.reclassify_reads", 
       "additional_files": { 
