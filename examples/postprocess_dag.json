--- conflicted
+++ resolved
@@ -75,18 +75,15 @@
   ],
   "given_targets": {
     "taxid_fasta_in": {
-<<<<<<< HEAD
-      "s3_dir": "s3://idseq-samples-prod/test_samples/1/results"
-    },
-    "fastqs": {"s3_dir":  "s3://idseq-samples-prod/samples/71/4542/fastqs", "count_reads": 1, "max_fragments": 75000000},
-    "amr_db": {"s3_dir": "s3://idseq-database/test/AMR"}
-=======
       "s3_dir": "s3://idseq-samples-prod/samples/12/5815/results/2.4"
-
     },
     "gsnap_m8": {
       "s3_dir": "s3://idseq-samples-prod/samples/12/5815/results/2.4"
-    }
->>>>>>> fc8245f1
+    },
+    "fastqs": {
+      "s3_dir":  "s3://idseq-samples-prod/samples/71/4542/fastqs", "count_reads": 1, "max_fragments": 75000000},
+    "amr_db": {
+      "s3_dir": "s3://idseq-database/test/AMR"
+    } 
   }
 }
