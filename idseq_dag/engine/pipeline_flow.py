import importlib
import json
import sys
import os
import threading
import traceback

import idseq_dag
import idseq_dag.util.s3
import idseq_dag.util.command as command
import idseq_dag.util.log as log
from idseq_dag.engine.pipeline_step import PipelineStep

DEFAULT_OUTPUT_DIR_LOCAL = '/mnt/idseq/results/%d' % os.getpid()
DEFAULT_REF_DIR_LOCAL = '/mnt/idseq/ref'

class PipelineFlow(object):
    def __init__(self, lazy_run, dag_json):
        '''
            See examples/example_dag.json and
                idseq_dag.main.validate_dag_json for more details.
        '''
        self.lazy_run = lazy_run
        dag = PipelineFlow.parse_and_validate_conf(dag_json)
        self.targets = dag["targets"]
        self.steps = dag["steps"]
        self.given_targets = dag["given_targets"]
        self.output_dir_s3 = os.path.join(dag["output_dir_s3"],
                                          self.parse_output_version(idseq_dag.__version__))
        self.output_dir_local = dag.get("output_dir_local", DEFAULT_OUTPUT_DIR_LOCAL).rstrip('/')
        self.ref_dir_local = dag.get("ref_dir_local", DEFAULT_REF_DIR_LOCAL)
        self.large_file_list = []

        command.execute("mkdir -p %s %s" % (self.output_dir_local, self.ref_dir_local))

    @staticmethod
    def parse_output_version(version):
        return ".".join(version.split(".")[0:2])

    def prefetch_large_files(self):
        log.write("downloading large files: %s" % ",".join(self.large_file_list))
        for f in self.large_file_list:
            log.write("downloading %s" % f)
<<<<<<< HEAD
            idseq_dag.util.s3.fetch_from_s3(f, self.ref_dir_local, allow_s3mi=True, auto_untar=True)
=======
            idseq_dag.util.s3.fetch_from_s3(f, self.ref_dir_local, auto_untar=True, allow_s3mi=True)
>>>>>>> 28df24c8

    @staticmethod
    def parse_and_validate_conf(dag_json):
        '''
        Validate the json format. see examples/*.json.
        Required fields are:
          "output_dir_s3": base results folder. a pipeline version number will be appended for real output folder.
          "targets": lists of files that are given or would be generated
          "steps": steps that species actions to generate input and output
          "given_targets": input files that are given

        '''
        dag = json.loads(open(dag_json).read())
        output_dir = dag["output_dir_s3"]
        targets = dag["targets"]
        steps = dag["steps"]
        given_targets = dag["given_targets"]
        covered_targets = set()
        for s in steps:
            # validate each step in/out are valid targets
            for itarget in s["in"]:
                if itarget not in targets:
                    raise ValueError("input %s doesn't exit for step %s" % (itarget, s["out"]))
            if s["out"] not in targets:
                raise ValueError("%s target doesn't exit" % s["out"])
            if s["out"] in covered_targets:
                raise ValueError("%s hasn't been generated in other steps" % s["out"])
            covered_targets.add(s["out"])
        for target_name, target_data in given_targets.items():
            # validate the given targets exist in s3
            s3_path = target_data["s3_dir"]
            covered_targets.add(target_name)
            for file_name in targets[target_name]:
                s3_file = os.path.join(s3_path, file_name)
                if not idseq_dag.util.s3.check_s3_presence(s3_file):
                    raise ValueError("%s file doesn't exist" % s3_file)
        # Check that all targets are covered
        # ALL Inputs Outputs VALIDATED
        for target_name in targets.keys():
            if target_name not in covered_targets:
                raise ValueError("%s couldn't be generated from the steps" % target_name)

        return dag

    def plan(self):
        '''
            Traverse through the targets and steps and calculate
            1. the large file download priority based on the how deep the step is
            2. if a step needs to be run based on the existence of output file and lazy run parameter
        '''
        covered_targets = {}
        large_file_download_list = []
        step_list = []
        for target_name in self.given_targets.keys():
            covered_targets[target_name] = { 'depth': 0, 'lazy_run': self.lazy_run, 's3_downloadable': True }
        steps_complete = set()
        while len(steps_complete) < len(self.steps):
            # run until all the steps can be run
            current_targets = {}
            for step in self.steps:
                if step["out"] not in steps_complete:
                    step_can_be_run = True
                    depth_max = 0
                    lazy_run = True
                    for target in step["in"]:
                        if target not in covered_targets:
                            step_can_be_run = False
                            break
                        else:
                            depth_max = max(covered_targets[target]['depth'], depth_max)
                            if covered_targets[target]['lazy_run'] == False:
                                lazy_run = False
                    if step_can_be_run: # All the input is satisfied
                        steps_complete.add(step["out"])
                        file_list= self.targets[step["out"]]
                        if lazy_run and idseq_dag.util.s3.check_s3_presence_for_file_list(self.output_dir_s3, file_list):
                            # output can be lazily generated. touch the output
                            #idseq_dag.util.s3.touch_s3_file_list(self.output_dir_s3, file_list)
                            s3_downloadable = True
                        else:
                            # steps need to be run
                            lazy_run = False
                            s3_downloadable = False
                            step_list.append(step)
                            # The following can be changed to append if we want to get the round information
                            large_file_download_list += step["additional_files"].values()
                        # update targets available for the next round
                        current_targets[step["out"]] = { 'depth': (depth_max + 1), 'lazy_run': lazy_run, 's3_downloadable': s3_downloadable}
            covered_targets.update(current_targets)
        return (step_list, large_file_download_list, covered_targets)

    @staticmethod
    def fetch_input_files_from_s3(input_files, input_dir_s3, result_dir_local):
        for f in input_files:
            s3_file = os.path.join(input_dir_s3, f)
            local_file = os.path.join(result_dir_local, f)
            # copy the file over
            idseq_dag.util.s3.fetch_from_s3(s3_file, result_dir_local, allow_s3mi=True)
            # write the done_file
            done_file = PipelineStep.done_file(local_file)
            command.execute("date > %s" % done_file)

    def fetch_target_from_s3(self, target):
        ''' .done file should be written to the result dir when the download is complete '''
        log.write("Downloading target %s" % target)
        if target in self.given_targets:
            input_path_s3 = self.given_targets[target]["s3_dir"]
        else:
            input_path_s3 = self.output_dir_s3

        PipelineFlow.fetch_input_files_from_s3(input_files=self.targets[target],
                                               input_dir_s3=input_path_s3,
                                               result_dir_local=self.output_dir_local)


    def start(self):
        # Come up with the plan
        (step_list, self.large_file_list, covered_targets) = self.plan()

        for step in step_list: # download the files from s3 when necessary
            for target in step["in"]:
                target_info = covered_targets[target]
                if target_info['s3_downloadable']:
                    threading.Thread(target=self.fetch_target_from_s3, args=(target,)).start()

        # TODO(boris): check the following implementation
        threading.Thread(target=self.prefetch_large_files).start()


        # Start initializing all the steps and start running them and wait until all of them are done
        step_instances = []
        for step in step_list:
            log.write("Starting step %s" % step["out"])
            StepClass = getattr(importlib.import_module(step["module"]), step["class"])
            step_output = self.targets[step["out"]]
            step_inputs = [self.targets[itarget] for itarget in step["in"]]
            step_instance = StepClass(step["out"], step_inputs, step_output,
                                      self.output_dir_local, self.output_dir_s3, self.ref_dir_local,
                                      step["additional_files"], step["additional_attributes"])
            step_instance.start()
            step_instances.append(step_instance)
        # Collecting stats files
        for step in step_instances:
            step.wait_until_all_done()
        log.write("all steps are done")
<|MERGE_RESOLUTION|>--- conflicted
+++ resolved
@@ -41,11 +41,7 @@
         log.write("downloading large files: %s" % ",".join(self.large_file_list))
         for f in self.large_file_list:
             log.write("downloading %s" % f)
-<<<<<<< HEAD
             idseq_dag.util.s3.fetch_from_s3(f, self.ref_dir_local, allow_s3mi=True, auto_untar=True)
-=======
-            idseq_dag.util.s3.fetch_from_s3(f, self.ref_dir_local, auto_untar=True, allow_s3mi=True)
->>>>>>> 28df24c8
 
     @staticmethod
     def parse_and_validate_conf(dag_json):
