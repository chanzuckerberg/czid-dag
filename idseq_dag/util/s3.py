--- conflicted
+++ resolved
@@ -86,11 +86,7 @@
         if unzip:
             dst = dst[:-3]  # Remove .gz
         if untar:
-<<<<<<< HEAD
             dst = dst[:-4] # Remove .tar
-=======
-            dst = dst[:-4]  # Remove .tar
->>>>>>> 28df24c8
         abspath = os.path.abspath(dst)
         if abspath not in locks:
             locks[abspath] = threading.RLock()
