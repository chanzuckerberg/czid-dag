''' idseq_dag '''
<<<<<<< HEAD
__version__ = "4.2.2"
=======
__version__ = "4.2.3"
>>>>>>> 8f7ab95a
<|MERGE_RESOLUTION|>--- conflicted
+++ resolved
@@ -1,6 +1,2 @@
 ''' idseq_dag '''
-<<<<<<< HEAD
-__version__ = "4.2.2"
-=======
-__version__ = "4.2.3"
->>>>>>> 8f7ab95a
+__version__ = "4.2.4"