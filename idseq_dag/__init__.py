''' idseq_dag '''
<<<<<<< HEAD
__version__ = "3.11.0"
=======
__version__ = "3.10.2"
>>>>>>> 474f16e3
<|MERGE_RESOLUTION|>--- conflicted
+++ resolved
@@ -1,6 +1,2 @@
 ''' idseq_dag '''
-<<<<<<< HEAD
 __version__ = "3.11.0"
-=======
-__version__ = "3.10.2"
->>>>>>> 474f16e3
