''' idseq_dag '''
<<<<<<< HEAD
__version__ = "3.7.0"
=======
__version__ = "3.6.6"
>>>>>>> e3f09701
<|MERGE_RESOLUTION|>--- conflicted
+++ resolved
@@ -1,6 +1,3 @@
 ''' idseq_dag '''
-<<<<<<< HEAD
+
 __version__ = "3.7.0"
-=======
-__version__ = "3.6.6"
->>>>>>> e3f09701
