''' idseq_dag '''
<<<<<<< HEAD
__version__ = "3.16.4"
=======
__version__ = "3.16.5"
>>>>>>> 4b24828f
<|MERGE_RESOLUTION|>--- conflicted
+++ resolved
@@ -1,6 +1,2 @@
 ''' idseq_dag '''
-<<<<<<< HEAD
-__version__ = "3.16.4"
-=======
-__version__ = "3.16.5"
->>>>>>> 4b24828f
+__version__ = "3.16.6"