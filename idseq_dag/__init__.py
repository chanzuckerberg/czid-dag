''' idseq_dag '''
<<<<<<< HEAD
__version__ = "3.23.0"
=======
__version__ = "4.0.0"
>>>>>>> 4e00cb22
<|MERGE_RESOLUTION|>--- conflicted
+++ resolved
@@ -1,6 +1,2 @@
 ''' idseq_dag '''
-<<<<<<< HEAD
-__version__ = "3.23.0"
-=======
-__version__ = "4.0.0"
->>>>>>> 4e00cb22
+__version__ = "4.99.0"