--- conflicted
+++ resolved
@@ -42,35 +42,6 @@
         superkingdom_name = self.additional_attributes.get("superkingdom_name")
         self.k = self.k_config[superkingdom_name]
 
-<<<<<<< HEAD
-        # Retrieve IDseq taxon fasta files
-        local_taxon_fasta_files = []
-        for pipeline_run_id, byterange_dict in self.additional_attributes["taxon_byteranges"].items():
-            partial_fasta_files = []
-            for hit_type, byterange in byterange_dict.items():
-                first_byte = byterange[0]
-                last_byte = byterange[1]
-                s3_file = byterange[2]
-                local_basename = f"{pipeline_run_id}_{hit_type}.fasta"
-                bucket, key = s3.split_identifiers(s3_file)
-                local_file = os.path.join(self.output_dir_local, local_basename)
-                s3.fetch_byterange(first_byte, last_byte, bucket, key, local_file)
-                partial_fasta_files.append(local_file)
-            full_taxon_fasta = f"{self.output_dir_local}/{pipeline_run_id}.fasta"
-            self.fasta_union(partial_fasta_files, full_taxon_fasta)
-            local_taxon_fasta_files.append(full_taxon_fasta)
-            for fasta in partial_fasta_files + [full_taxon_fasta]:
-                print(f"{count.reads(fasta)} reads in {fasta}")
-
-        # Trim Illumina adapters
-        # TODO: consider moving this to the beginning of the main pipeline
-        self.trim_adapters_in_place(local_taxon_fasta_files)
-
-        # Trim low-abundance kmers to reduce noise
-        self.trim_low_abundance_in_place(local_taxon_fasta_files)
-
-=======
->>>>>>> 26a2ecc8
         # knsp3 has a command (MakeKSNP3infile) for making a ksnp3-compatible input file from a directory of fasta files.
         # Before we can use the command, we symlink all fasta files to a dedicated directory.
         # The command makes certain unreasonable assumptions:
@@ -108,36 +79,13 @@
             grep_options = " ".join([f"-e '{path}'" for path in reference_fasta_files])
             command.execute(f"grep {grep_options} {ksnp3_input_file} | cut -f2 > {annotated_genome_input}")
 
-<<<<<<< HEAD
-        # Now run ksnp3.
-        # We can choose among 4 different output files, see http://journals.plos.org/plosone/article?id=10.1371/journal.pone.0081760#s2:
-        # (1) tree.parsimony.tre: basic, includes no node labels
-        # (2) tree_AlleleCounts.parsimony.tre: labels the internal nodes with the number of SNPs that are shared exclusively by the descendants of that node
-        # (3) tree_tipAlleleCounts.parsimony.tre: same as (2), but also labels the strain names at the tips with the number of SNPs that are exclusive to that strain.
-        # (4) tree_AlleleCounts.parsimony.NodeLabel.tre: labels the internal nodes with the node number separated by an underscore from the number of SNPs that are
-        #     shared exclusively by the descendants of that node.
-        # Note: for integration with idseq-web, the node names need to be the pipeline_run_ids. So if we wanted to use outputs (2)/(3)/(4),
-        # we would need to parse the appended information out from the newick node names and put it in a separate data structure.
-        ksnp_cmd = (f"cd {self.output_dir_local}; mkdir ksnp3_outputs; "
-                    f"kSNP3 -in inputs.txt -outdir ksnp3_outputs -k {self.k}")
-=======
         # Now build ksnp3 command:
-        k_config = {
-            # All entries to be revisited and benchmarked.
-            # Values for viruses and bacteria come from kSNP3 recommendations (13-15 / 19-21).
-            "Viruses": 13,
-            "Bacteria": 19,
-            "Eukaryota": 19,
-            None: 13
-        }
-        k = k_config[superkingdom_name]
         ksnp_output_dir = f"{self.output_dir_local}/ksnp3_outputs"
         ksnp_cmd = (f"mkdir {ksnp_output_dir}; cd {os.path.dirname(ksnp_output_dir)}; "
-                    f"kSNP3 -in inputs.txt -outdir {os.path.basename(ksnp_output_dir)} -k {k}")
+                    f"kSNP3 -in inputs.txt -outdir {os.path.basename(ksnp_output_dir)} -k {self.k}")
 
         # Annotate SNPs using reference genomes:
         # TODO: fix gi vs accession problem
->>>>>>> 26a2ecc8
         if os.path.isfile(annotated_genome_input):
             ksnp_cmd += f" -annotate {os.path.basename(annotated_genome_input)}"
             self.optional_files_to_upload.append(f"{ksnp_output_dir}/SNPs_all_annotated")
@@ -354,26 +302,5 @@
         return metadata_by_node
 
     @staticmethod
-<<<<<<< HEAD
-    def trim_adapters_in_place(local_input_files):
-        for local_file in local_input_files:
-            local_file_trimmed = os.path.join(os.path.dirname(local_file), "trimmed_" + os.path.basename(local_file))
-            command.execute(f"cutadapt -a AGATCGGAAGAGCACACGTCT -o {local_file_trimmed} {local_file}")
-            command.execute(f"mv {local_file_trimmed} {local_file}")
-
-    def trim_low_abundance_in_place(self, local_input_files):
-        for local_file in local_input_files:
-            local_file_trimmed = os.path.join(os.path.dirname(local_file), "trimmed_" + os.path.basename(local_file))
-            command.execute(" ".join([
-                "trim-low-abund.py",
-                f"--cutoff 2 --max-memory-usage 100e9 --ksize {self.k}",
-                f"{local_file}",
-                f"--output {local_file_trimmed}"
-            ]))
-            command.execute(f"mv {local_file_trimmed} {local_file}")
-
-    @staticmethod
-=======
->>>>>>> 26a2ecc8
     def clean_name_for_ksnp3(name):
         return name.replace(' ', '-').replace('.', '')