--- conflicted
+++ resolved
@@ -90,19 +90,11 @@
         if is_zipped:
             unzipped_filenames = []
             for filename in input_filenames:
-<<<<<<< HEAD
                 if not os.path.exists(filename[:len(filename)-3]):
                     gunzip_params = ['gunzip', '-k']
                     gunzip_params.extend([filename])
                     command.execute(" ".join(gunzip_params))
                 unzipped_filenames.push(filename[:len(filename)-3])
-=======
-                if not os.path.exists(filename[:len(name)-3]):
-                    gunzip_params = ['gunzip', '-k']
-                    gunzip_params.extend([filename])
-                    command.execute(" ".join(gunzip_params))
-                unzipped_filenames.push(filename[:len(name)-3])
->>>>>>> d601c5a4
             input_filenames = unzipped_filenames
         if is_fasta: # Number of lines per read can vary, so we use grep
             grep_params = ['grep', '-c', '"^>"'] # fastas start reads with "^>".
