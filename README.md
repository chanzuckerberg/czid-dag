--- conflicted
+++ resolved
@@ -230,10 +230,7 @@
 - 3.8.0
    - Creates a [status name]_status.json file for each dag_json received, which each step updates with information
      about itself and its status.
-<<<<<<< HEAD
-=======
    - Add number of reads, reads per million, and depth per million to the output of PipelineStepRunSRST2.
->>>>>>> 1b676cb6
 
 - 3.7.6
    - Fail with an informative user error if the input contains broken read pairs.
