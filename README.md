--- conflicted
+++ resolved
@@ -232,18 +232,16 @@
 - We increase X for a paradigm shift in how the pipeline is conceived. Example: adding a de-novo assembly step and then reassigning hits based on the assembled contigs.
 Changes to X or Y force recomputation of all results when a sample is rerun using idseq-web. Changes to Z do not force recomputation when the sample is rerun - the pipeline will lazily reuse existing outputs in AWS S3.
 
-<<<<<<< HEAD
-- 3.16.4
+- 3.16.6
   - Isolate directories on alignment instances to chunks rather than whole samples
   - Clean up intermediate files from alignment instances after running alignment on a chunk
   - Ensure alignment instance is clean before running alignment on a chunk
-=======
+
 - 3.16.5
   - Fix dag validation of Rapsearch index generation template.
 
 - 3.16.4
   - Fail gracefully with INSUFFICIENT_READS error if all reads drop out during LZW filtering.
->>>>>>> 4b24828f
 
 - 3.16.3
   - Use s3parcp with checksum for rapsearch index uploads
