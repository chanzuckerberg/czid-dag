# [IDseq](https://idseq.net/) &middot; [![GitHub license](https://img.shields.io/badge/license-MIT-brightgreen.svg)](https://github.com/chanzuckerberg/idseq-web/blob/master/LICENSE) ![PRs Welcome](https://img.shields.io/badge/PRs-welcome-brightgreen.svg)

![logo](https://assets.idseq.net/assets/Logo_Black.png)

#### Infectious Disease Sequencing Platform
IDseq is a hypothesis-free global software platform that helps scientists identify pathogens in metagenomic sequencing data.

- **Discover** - Identify the pathogen landscape
- **Detect** - Monitor and review potential outbreaks
- **Decipher** - Find potential infecting organisms in large datasets

A collaborative open project of [Chan Zuckerberg Initiative](https://www.chanzuckerberg.com/) and [Chan Zuckerberg Biohub](https://czbiohub.org).

Check out our repositories:
- [idseq-web](https://github.com/chanzuckerberg/idseq-web) - Frontend portal
- [idseq-dag](https://github.com/chanzuckerberg/idseq-dag) - Bioinformatics pipeline and workflow engine (here)
- [idseq-cli](https://github.com/chanzuckerberg/idseq-cli) - Command line upload interface
- [idseq-bench](https://github.com/chanzuckerberg/idseq-bench) - Pipeline benchmarking tools

## IDSEQ-DAG

idseq_dag is the pipeline execution engine for idseq (see idseq.net). It is a pipelining system that implements a directed acyclic graph (DAG) where the nodes (steps) correspond to individual python classes. The graph is defined using JSON.

The pipeline would be executed locally with local machine resources. idseq-dag could be installed inside a docker container and run inside the container. See the [Dockerfile](Dockerfile) for our setup.  More details could be found below.

## Requirements

Python 3.6 and up

## Installation

```
cd idseq-dag; pip3 install -e .
```

## Example

```
idseq_dag examples/host_filter_dag.json

```

` idseq_dag --help ` for more options

## Test

```
cd idseq-dag; python3 -m unittest

```

or `python3 -m unittest tests/<module_file> ` for testing individual modules.

## DAG Execution Details

### Composing an example dag json file
There are five basic elements of an IdSeq Dag
 - **name**: the name of the IdSeq Dag.
 - **output_dir_s3**: the s3 directory where the output files will be copied to.
 - **targets**: the outputs that are to be generated through dag execution. Each target consists of a list of files that will be copied to *output_dir_s3*
 - **steps**: the steps that will be executed in order to generate the targets. For each step, the following attributes can be specified:
   * *in*: the input targets
   * *out*: the output target
   * *module*: name of python module
   * *class*: name of python class that inherits from [PipelineStep](idseq_dag/engine/pipeline_step.py)
   * *additional_files*: additional S3 files required for dag execution, i.e. reference files.
   * *additional_attributes*: additional input parameters for the pipeline class
 - **given_targets**: the list of targets that are given. Given targets will be downloaded from S3 before the pipeline execution starts.

The following is an example dag for generating alignment output for idseq. The *host_filter_out* is given, and once downloaded, *gsnap_out* and *rapsearch2_out* steps will run in parallel. When *gsnap_out* and *rapsearch2_out* are both completed, *taxon_count_out* and *annotated_out* will be run simultaneously and the pipeline will be complete once everything is uploaded to S3.

```
{
  "name": "alignment",
  "output_dir_s3": "s3://idseq-samples-prod/samples/12/5815/results_test",
  "targets": {
    "host_filter_out": [
        "gsnap_filter_1.fa"
          , "gsnap_filter_2.fa"
          , "gsnap_filter_merged.fa"
    ],
    "gsnap_out": [
      "gsnap.m8",
      "gsnap.deduped.m8",
      "gsnap.hitsummary.tab",
      "gsnap_counts.json"
    ],
    "rapsearch2_out": [
      "rapsearch2.m8",
      "rapsearch2.deduped.m8",
      "rapsearch2.hitsummary.tab",
      "rapsearch2_counts.json"
    ],
    "taxon_count_out": ["taxon_counts.json"],
    "annotated_out": ["annotated_merged.fa", "unidentified.fa"]
  },
  "steps": [
    {
      "in": ["host_filter_out"],
      "out": "gsnap_out",
      "class": "PipelineStepRunAlignmentRemotely",
      "module": "idseq_dag.steps.run_alignment_remotely",
      "additional_files": {
        "lineage_db": "s3://idseq-database/taxonomy/2018-02-15-utc-1518652800-unixtime__2018-02-15-utc-1518652800-unixtime/taxid-lineages.db",
        "accession2taxid_db": "s3://idseq-database/alignment_data/2018-02-15-utc-1518652800-unixtime__2018-02-15-utc-1518652800-unixtime/accession2taxid.db"

          ,"deuterostome_db": "s3://idseq-database/taxonomy/2018-02-15-utc-1518652800-unixtime__2018-02-15-utc-1518652800-unixtime/deuterostome_taxids.txt"

      },
      "additional_attributes": {
        "alignment_algorithm": "gsnap",
      }
    },
    {
      "in": ["host_filter_out"],
      "out": "rapsearch2_out",
      "class": "PipelineStepRunAlignmentRemotely",
      "module": "idseq_dag.steps.run_alignment_remotely",
      "additional_files": {
        "lineage_db": "s3://idseq-database/taxonomy/2018-02-15-utc-1518652800-unixtime__2018-02-15-utc-1518652800-unixtime/taxid-lineages.db",
        "accession2taxid_db": "s3://idseq-database/alignment_data/2018-02-15-utc-1518652800-unixtime__2018-02-15-utc-1518652800-unixtime/accession2taxid.db"

          ,"deuterostome_db": "s3://idseq-database/taxonomy/2018-02-15-utc-1518652800-unixtime__2018-02-15-utc-1518652800-unixtime/deuterostome_taxids.txt"

      },
      "additional_attributes": {
        "alignment_algorithm": "rapsearch2",
      }
    },
    {
      "in": ["gsnap_out", "rapsearch2_out"],
      "out": "taxon_count_out",
      "class": "PipelineStepCombineTaxonCounts",
      "module": "idseq_dag.steps.combine_taxon_counts",
      "additional_files": {},
      "additional_attributes": {}
    },
    {
      "in": ["host_filter_out", "gsnap_out", "rapsearch2_out"],
      "out": "annotated_out",
      "class": "PipelineStepGenerateAnnotatedFasta",
      "module": "idseq_dag.steps.generate_annotated_fasta",
      "additional_files": {},
      "additional_attributes": {}
    }
  ],
  "given_targets": {
    "host_filter_out": {
      "s3_dir": "s3://idseq-samples-prod/samples/12/5815/results_test/2.4"
    }
  }
}

```

### Design

idseq-dag follows the KISS design principle. There are only two major components for dag execution:

 -  *[PipelineFlow](idseq_dag/engine/pipeline_flow.py)* validates the DAG, downloads the given targets, starts prefetching the additional files in a different thread, starts the pipeline steps in parallel and coordinates the execution.
 -  *[PipelineStep](idseq_dag/engine/pipeline_step.py)* waits for the input targets to be available, executes the run method, validates the output and uploads the files to S3.

Here is a quick example of a PipelineStep implementation for generating [taxon_count_out](master/idseq_dag/steps/combine_taxon_counts.py). Anyone can implement their own step by subclassing PipelineStep and implementing the *run* and *count_reads* method. *count_reads* is a method we use to count the output files. If you are not sure how to implement the count_reads function, just put a dummy function there as shown below.

In the *run* function, you need to make sure your implementation generates all the files specified in the `self.output_files_local()` list. Otherwise, the step will fail, which will trigger the whole pipeline to also fail.

By default, idseq-dag will only execute a step when the output target is not generated yet. You can turn off this caching mechanism with `--no-lazy-run` option with `idseq_dag` command.

```

import json
from idseq_dag.engine.pipeline_step import PipelineStep
import idseq_dag.util.command as command
import idseq_dag.util.count as count

class PipelineStepCombineTaxonCounts(PipelineStep):
    '''
    Combine counts from gsnap and rapsearch
    '''
    def run(self):
        input_files = []
        for target in self.input_files_local:
            input_files.append(target[3])
        output_file = self.output_files_local()[0]
        self.combine_counts(input_files, output_file)


    def count_reads(self):
        pass
    @staticmethod
    def combine_counts(input_json_files, output_json_path):
        taxon_counts = []
        for input_file_name in input_json_files:
            with open(input_file_name, 'r') as input_file:
                data = json.load(input_file)
                taxon_counts += data["pipeline_output"]["taxon_counts_attributes"]
        output_dict = {"pipeline_output": { "taxon_counts_attributes": taxon_counts}}
        with open(output_json_path, 'w') as output_file:
            json.dump(output_dict, output_file)

```

## Developers
When merging a commit to master, you need to increase the version number in `idseq_dag/__init__.py`:
  - if results are expected to change, increase the 2nd number
  - if results are not expected to change, increase the 3rd number.

## Generating reference indices
IDseq DAGs require the use of several indices prepared from files in NCBI. If you need to generate a new version of these indices, please refer to https://github.com/chanzuckerberg/idseq-pipeline, specifically the following commands:
  - host_indexing
  - gsnap_indexing
  - rapsearch_indexing
  - blacklist
  - lineages
  - curate_accession2taxid
  - curate_accessionid2seq
  - push_reference_update.
TODO: Move this code over to the idseq-dag repo.

## Release notes
Version numbers for this repo take the form X.Y.Z.
- We increase Z for a change that does not add or change results in any way. Example: adding a log statement.
- We increase Y for a change that adds results, changes results, or has the potential to change results. Example: changing a parameter in the GSNAP command.
- We increase X for a paradigm shift in how the pipeline is conceived. Example: adding a de-novo assembly step and then reassigning hits based on the assembled contigs.
Changes to X or Y force recomputation of all results when a sample is rerun using idseq-web. Changes to Z do not force recomputation when the sample is rerun - the pipeline will lazily reuse existing outputs in AWS S3.

When releasing a new version, please add a Git tag of the form `vX.Y.Z`.

- 4.3.2
<<<<<<< HEAD
  - Update pipeline stage status directly on s3 file for compatibility with SFN pipeline.
=======
  - Clean up log statement for AMR bug.
>>>>>>> 0d0d758a

- 4.3.1
  - Add compatibility for idseq-web environment name 'production'

- 4.3.0
  - Generate betacoronavirus fastq files for user download if use_taxon_whitelist is specified in the DAG.

- 4.2.4
  - Update RunAlignmentRemotely to name batch jobs with the chunk id, project id, and sample id
  - Update RunAlignmentRemotely to download results using boto3 rather than fetch_from_s3

- 4.2.3
  - Validate input step now properly rejects invalid gzip files.

- 4.2.2
  - Fix bug in phylo tree creation for organisms with an unknown superkingdom.

- 4.2.1
  - Switch RunAlignmentRemotely to distribute alignment chunks use AWS Batch instead of custom Autoscaling Group Logic logic

- 4.2.0
  - Apply deuterostome, blacklist, whitelist and human filters to contigs.

- 4.1.1
  - Removed `DAG_SURGERY_HACKS_FOR_READ_COUNTING` and related code.

- 4.1.0
  - Fix the behavior of blacklist and whitelist so that they are applied during compilation of taxon counts and not during identification of candidate accessions. This means that the pipeline now finds the global best taxon match for each read/contig first and only then excludes blacklisted/non-whitelisted taxa from the resulting counts. Previously, it was artifically restricting the search space by applying the blacklist and whitelist to candidate taxa upfront, thus reporting non-optimal matches for affected reads/contigs.

- 4.0.0
  - Switched to computing relative abundance values (r, rPM, contig r) without duplicate removal.

- 3.21.2
  - fix v4 counts for nonhuman hosts human filter steps; no effect in v3

- 3.21.1
  - bugfix affecting samples where SPADES crashed and we only have read alignment data

- 3.21.0
  - work around cdhitdup bug affecting unpaired reads that sometimes discards half the unique reads in an unpaired sample
  - set stage for 4.0 release by changing cdhit identity threshold to 100%
  - emit new files taxon_count_with_dcr.json, cdhit_cluster_sizes.tsv, dedup1.clstr
  - compute ReadCountingMode.COUNT_ALL but still emit COUNT_UNIQUE

- 3.20.1
  - Update s3parcp
  - Switch uploads to s3parcp
  - Support uploading directories with checksum metadata
  - Standardize gsnap and rapsearch index location
  - Update gsnap index generation to upload the raw index directory in addition to a tarball

- 3.20.0
  - Add a custom taxon whitelist mode. Fix taxon blacklist reference downloads.

- 3.19.6
  - Finished removal of optional_files_to_upload

- 3.19.5
  - Switch title of STAR description to be above first line of description

- 3.19.4
  - Copy change for STAR step
  - Don't break STAR if picard can't generate metrics

- 3.19.3
  - Handle case of null nucleotide type for collecting insert metrics

- 3.19.2
  - Use additional_output_files_visible

- 3.19.1
  - Upload additional cdhitdup output.

- 3.19.0
  - Compute insert size metrics for humans only

- 3.18.1
  - Update log statement for AMR bug for alerting purposes.

- 3.18.0
  - Version marker: Update NCBI index databases to those downloaded on 2020-02-10.

- 3.17.0
  - Version marker: Update NCBI index databases to those downloaded on 2020-02-03.

- 3.16.6
  - Isolate directories on alignment instances to chunks rather than whole samples
  - Clean up intermediate files from alignment instances after running alignment on a chunk
  - Ensure alignment instance is clean before running alignment on a chunk

- 3.16.5
  - Fix dag validation of Rapsearch index generation template.

- 3.16.4
  - Fail gracefully with INSUFFICIENT_READS error if all reads drop out during LZW filtering.

- 3.16.3
  - Use s3parcp with checksum for rapsearch index uploads

- 3.16.2
  - fix botocore import issue for util.s3
  - switch to subprocess command for `util.s3.list_s3_keys` for thread safety

- 3.16.1
  - implement LRU policy for reference downloads cache

- 3.16.0
  - Only compute insert size metrics for RNA reads if we have an organism-specific gtf file

- 3.15.1-4
  - change PySAM concurrency pattern to improve performance and eliminate deadlock
  - reduce logging from run_in_subprocess decorator
  - avoid using corrupt reference downloads
  - increase default Rapsearch timeout

- 3.15.0
  - Compute insert size metrics for all hosts for paired end DNA reads
  - Compute insert size metrics for hosts with gtf files for paired end RNA reads

- 3.14.1-4
  - aws credential caching and other stability improvements
  - fix bug that made reverse-strand alignments appear very short in the coverage viz
  - limit blastn BATCH_SIZE to avoid out-of-memory errors (results are unchanged)
  - reduce RAM footprint of blast rerank python to avoid out-of-memory errors (results are unchanged)

- 3.14
  - add average insert size computation

- 3.13.1 - 3.13.3
  - Make phylo tree and alignment viz steps more robust to missing accessions in index.
  - Ensure reference caching respects version.
  - Reduce frequency of s3 requests, other stability fixes.

- 3.13
  - Rerank NT blast results by taking into account all fragments for a given contig and reference sequence, not just the highest scoring one.

- 3.12.1
  - Fix bug where reads unassigned during alignment that were assembled into contigs were also being counted as loose reads.

- 3.12.0
  - Update NCBI databases to those downloaded on 2019-09-17.

- 3.11.0
  - Modify the LZW filter to apply a more stringent cutoff at higher read lengths.

- 3.10.2
  - Better logging for a rare AMR bug.

- 3.10.1
  - Increase GSNAP threads to 48 for better utilization of r5d.metal instances.

- 3.10.0
  - Apply a length filter, requiring all NT alignments (GSNAP and BLAST) be >= 36 nucleotides long.

- 3.9.4
  - Additional performance improvements in run_srst2 step, so that the step uses less RAM.

- 3.9.3
  - Fix typo in phylo tree generation step.

- 3.9.2
  - Fixed error in run_srst2 that failed to take into account different naming patterns from srst2 for the sorted bam file that it outputs.

- 3.9.1
   - Refactoring of command execution patterns and logs.
   - Removed some false error log messages related to lz4 file download support.

- 3.9.0
   - Add number of reads, reads per million, and depth per million to the output of PipelineStepRunSRST2.

- 3.8.0
   - Creates a [status name]_status.json file for each dag_json received, which each step updates with information
     about itself and its status.

- 3.7.6
   - Fail with an informative user error if the input contains broken read pairs.

- 3.7.0 .. 3.7.5
   - Validate whether input files to a pipeline step contain a sufficient number of reads.
     Output invalid_step_input.json file if validation fails.
   - Log output in JSON format. Change TraceLock log level to DEBUG.
   - Upgrade to python 3.7.3
   - Remove db_hack. Standardize db_open/db_assert_table/db_close log entries.
   - Fix division by zero error in coverage viz step.
   - Modify trimmomatic command to reduce MINLEN parameter to 35 and allow reads from fragments with small
     insert sizes (where R1 and R2 are reverse complements of each other) through the QC steps.

- 3.6.6
   - Another fix related to sqlite3 concurrency

- 3.6.0 .. 3.6.5
   - Fix an issue with the log event function when trying to log non json serializable fields.
   - A possible fix to some hanging issues in the pipeline that seem to be related to sqlite3 concurrency.
   - Address array index rounding error in coverage viz.
   - Extra logs to help detecting potential deadlocks in the pipeline
   - Add pipeline step to generate data for coverage visualization for IDseq report page. Data includes an index
     file that maps taxons to accessions with available coverage data, as well as data files for each accession
     that list various metrics including the coverage of the accession.

- 3.5.0 ... 3.5.4
   - New log methods to write log events. Added and replaced a few log entries.
   - Add ability to run STAR further downstream from input validation. This can be used to filter human reads
     after the host has been filtered out (if host is non-human).
   - Handle absence of m8 hits in PipelineStepBlastContigs.
   - Choose most-represented accessions of assembly/gsnap.hitsummary2.tab and assembly/rapsearch2.hitsummary2.tab
     as the NCBI references to include on phylogenetic trees, as opposed to making the choice based on pre-assembly
     align_viz files.
   - Improve the efficiency of S3 downloads and uploads in PipelineStepGenerateAlignmentViz.

- 3.4.0
   - switch from shelve to sqlite3 for all the lookup tables
   - add lineage generation step

- 3.3.2
   - Add input validation step.

- 3.3.1
   - Add step to generate nonhost fastq files by filtering the original fastq files for nonhost reads.

- 3.3.0
   - Upgrade GSNAP executable to version 2018-10-26.  Index remains unchanged at 2018-12-01.
     In comprehensive testing on a diverse set of samples, this has shown just a few minor
     effects on overall results, mostly for reads that align at the limit of detection.
     The benefit of the change is 3x-8x faster performance.  A/B test data is archived
     in slack channel #idseq-benchmarking.

- 3.2.5-3.2.1 only affect staging environment
   - 3.2.5 GSNAP Pre-release 2018-10-26, this time for real.
   - 3.2.4 Revert 3.2.3.
   - 3.2.3 GSNAP Pre-release 2018-10-20 (briefly thought to be 2018-10-20 by mistake).
   - 3.2.2 Revert 3.2.1.
   - 3.2.1 GSNAP Pre-release 2018-10-20.

- 3.2.0
   - Assembly with paired ends if available
   - Coverage Stats Step
- 3.1.0
   - Assembly based pipeline. Add assembly and blast the contigs to the aligned accessions

- 2.11.0
   - Add adapter trimming step.

- 2.10.0
   - Relax LZW filter for reads longer than 150 bp, linearly with read length.

- 2.9.0
   - Change how blacklist filter works so that if a read maps both to
     blacklisted and non-blacklisted entries, it isn't dropped, and
     only the non-blacklisted entries are used.  This improves recall
     for organisms whose DNA is used in cloning vectors, such
     as Chikunguya virus.

- 2.8.0
   - Add taxon blacklist filtering at hit calling

- 2.7.1 ... 2.7.4
   - Reduce LZW runtime from 2h 35m to 24 min on the largest samples
   - Increase GSNAP threads to 36 for i3.metal instances.
   - Addded Antimicrobial resistance step. Results for other steps won't change; only new results for AMR are expected.
   - Acquire lock before fork in run_in_subprocess decorator

- 2.7
   - ?

- 2.6
   - ?

- 2.5
   - ?

- 2.4.0
   - New directed acyclic graph-based execution model for the pipeline. Changes integration with the web app as well.

Below is copied from https://github.com/chanzuckerberg/idseq-pipeline :

- 1.8.7
   - Bug fix for count_reads and non-host read counts.

- 1.8.4 ... 1.8.6
   - Minor code quality, documentation, and logging improvements.

- 1.8.0 ... 1.8.3
   - Upload a status file that indicates when a job has completed.
   - Add a dedicated semaphore for S3 uploads.
   - Code quality and documentation improvements.
   - Restore capability to run non-host alignment from the development environment.
   - Try a more relaxed LZW fraction if the initial filter leaves 0 reads

- 1.7.2 ... 1.7.5
   - General code style changes and code cleanup.
   - Convert string exceptions and generic exceptions to RuntimeErrors.
   - Change some print statements for python3.
   - Add more documentation.

- 1.7.1
   - Truncate enormous inputs to 75 mil paired end / 150 mil unpaired reads.
   - Support input fasta with pre-filtered host, e.g. project NID.
   - Many operational improvements.

- 1.7.0
    - Add capability to  further filter out host reads by filtering all the hits
      from gsnapping host genomes. (i.e. gsnap hg38/patron5 for humans).

- 1.6.3 ... 1.6.1
    - Handle bogus 0-length alignments output by gsnap without crashing.
    - Fix crash for reruns which reuse compatible results from a previous run.
    - Fix crash for samples with unpaired reads.
    - Improve hit calling performance.

- 1.6.0
    - Fix fasta downloads broken by release 1.5.0, making sure only
      hits at the correct level are output in the deduped m8.
    - Fix fasta download for samples with unpaired reads by eliminating
      merged fasta for those samples.
    - Extend the partial fix in release 1.5.1 to repair more of the
      broken reports.  Full fix requires rerun with updated webapp.
    - Correctly aggregate counts for species with unclassified genera,
      such as e.g. genus-less species 1768803 from family 80864.
    - Fix total count in samples with unpaired reads (no longer doubled).
    - Fix crash when zero reads remain after host filtering.
    - Fix bug in enforcing command timeouts that could lead to hangs.
    - Fix performance regression in stage 2 (non-host alignment)
      introduced with 1.5.0.
    - Deduplicate and simplify much of stage 2, and improve performance
      by parallelizing uploads and downloads.

- 1.5.1
    - Fix bug introduced in 1.5.0 breaking samples with non-species-specific
      deuterostome hits.

- 1.5.0
    - Identify hits that match multiple species within the same genus as
      "non species specific" hits to the genus.

- 1.4.0
    - Version result folder.

- 1.3.0
    - Fix bug causing alignment to run before host subtraction in samples
      with unpaired reads.
    - Include ERCC gene counts from STAR.

- 1.2.0
    - Synchronize pair order after STAR to improve sensitivity in 10% of
      samples with paired-end reads.<|MERGE_RESOLUTION|>--- conflicted
+++ resolved
@@ -226,12 +226,11 @@
 
 When releasing a new version, please add a Git tag of the form `vX.Y.Z`.
 
+- 4.3.3
+  - Update pipeline stage status directly on s3 file for compatibility with SFN pipeline.
+
 - 4.3.2
-<<<<<<< HEAD
-  - Update pipeline stage status directly on s3 file for compatibility with SFN pipeline.
-=======
   - Clean up log statement for AMR bug.
->>>>>>> 0d0d758a
 
 - 4.3.1
   - Add compatibility for idseq-web environment name 'production'
