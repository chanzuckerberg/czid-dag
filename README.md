--- conflicted
+++ resolved
@@ -232,14 +232,10 @@
 - We increase X for a paradigm shift in how the pipeline is conceived. Example: adding a de-novo assembly step and then reassigning hits based on the assembled contigs.
 Changes to X or Y force recomputation of all results when a sample is rerun using idseq-web. Changes to Z do not force recomputation when the sample is rerun - the pipeline will lazily reuse existing outputs in AWS S3.
 
-<<<<<<< HEAD
 - 3.16.0
   - Only compute insert size metrics for RNA reads if we have an organism-specific gtf file
-=======
 - 3.15.1
   - change PySAM concurrency pattern to improve performance and eliminate deadlock
-
->>>>>>> 6170fdfb
 - 3.15.0
   - Compute insert size metrics for all hosts for paired end DNA reads
   - Compute insert size metrics for hosts with gtf files for paired end RNA reads
