--- conflicted
+++ resolved
@@ -227,12 +227,9 @@
 
 ## Release notes
 
-<<<<<<< HEAD
 - 3.9.0
    - Add number of reads, reads per million, and depth per million to the output of PipelineStepRunSRST2.
 
-=======
->>>>>>> 5e315826
 - 3.8.0
    - Creates a [status name]_status.json file for each dag_json received, which each step updates with information
      about itself and its status.
