--- conflicted
+++ resolved
@@ -226,16 +226,9 @@
 
 ## Release notes
 
-<<<<<<< HEAD
-<<<<<<< HEAD
 - 3.7.0
    - Modify trimmomatic command to reduce MINLEN parameter to 35 and allow reads from fragments with small 
      insert sizes (where R1 and R2 are reverse complements of each other) through the QC steps. 
-
-- 3.6.3
-   - Extra logs to help detecting potential deadlocks in the pipeline
-=======
->>>>>>> e3f09701
 
 - 3.6.6
    - Another fix related to sqlite3 concurrency
