# [IDseq](https://idseq.net/) &middot; [![GitHub license](https://img.shields.io/badge/license-MIT-brightgreen.svg)](https://github.com/chanzuckerberg/idseq-web/blob/master/LICENSE) ![PRs Welcome](https://img.shields.io/badge/PRs-welcome-brightgreen.svg)

![logo](https://assets.idseq.net/assets/Logo_Black.png)

#### Infectious Disease Sequencing Platform
IDseq is a hypothesis-free global software platform that helps scientists identify pathogens in metagenomic sequencing data.

- **Discover** - Identify the pathogen landscape
- **Detect** - Monitor and review potential outbreaks
- **Decipher** - Find potential infecting organisms in large datasets

A collaborative open project of [Chan Zuckerberg Initiative](https://www.chanzuckerberg.com/) and [Chan Zuckerberg Biohub](https://czbiohub.org).

Check out our repositories:
- [idseq-web](https://github.com/chanzuckerberg/idseq-web) - Frontend portal
- [idseq-dag](https://github.com/chanzuckerberg/idseq-dag) - Bioinformatics pipeline and workflow engine (here)
- [idseq-cli](https://github.com/chanzuckerberg/idseq-cli) - Command line upload interface
- [idseq-bench](https://github.com/chanzuckerberg/idseq-bench) - Pipeline benchmarking tools

## IDSEQ-DAG

idseq_dag is the pipeline execution engine for idseq (see idseq.net). It is a pipelining system that implements a directed acyclic graph (DAG) where the nodes (steps) correspond to individual python classes. The graph is defined using JSON.

The pipeline would be executed locally with local machine resources. idseq-dag could be installed inside a docker container and run inside the container. See the [Dockerfile](Dockerfile) for our setup.  More details could be found below.

## Requirements

Python 3.6 and up

## Installation

```
cd idseq-dag; pip3 install -e .
```

## Example

```
idseq_dag examples/host_filter_dag.json

```

` idseq_dag --help ` for more options

## Test

```
cd idseq-dag; python3 -m unittest

```

or `python3 -m unittest tests/<module_file> ` for testing individual modules.

## DAG Execution Details

### Composing an example dag json file
There are five basic elements of an IdSeq Dag
 - **name**: the name of the IdSeq Dag.
 - **output_dir_s3**: the s3 directory where the output files will be copied to.
 - **targets**: the outputs that are to be generated through dag execution. Each target consists of a list of files that will be copied to *output_dir_s3*
 - **steps**: the steps that will be executed in order to generate the targets. For each step, the following attributes can be specified:
   * *in*: the input targets
   * *out*: the output target
   * *module*: name of python module
   * *class*: name of python class that inherits from [PipelineStep](idseq_dag/engine/pipeline_step.py)
   * *additional_files*: additional S3 files required for dag execution, i.e. reference files.
   * *additional_attributes*: additional input parameters for the pipeline class
 - **given_targets**: the list of targets that are given. Given targets will be downloaded from S3 before the pipeline execution starts.

The following is an example dag for generating alignment output for idseq. The *host_filter_out* is given, and once downloaded, *gsnap_out* and *rapsearch2_out* steps will run in parallel. When *gsnap_out* and *rapsearch2_out* are both completed, *taxon_count_out* and *annotated_out* will be run simultaneously and the pipeline will be complete once everything is uploaded to S3.

```
{
  "name": "alignment",
  "output_dir_s3": "s3://idseq-samples-prod/samples/12/5815/results_test",
  "targets": {
    "host_filter_out": [
        "gsnap_filter_1.fa"
          , "gsnap_filter_2.fa"
          , "gsnap_filter_merged.fa"
    ],
    "gsnap_out": [
      "gsnap.m8",
      "gsnap.deduped.m8",
      "gsnap.hitsummary.tab",
      "gsnap_counts.json"
    ],
    "rapsearch2_out": [
      "rapsearch2.m8",
      "rapsearch2.deduped.m8",
      "rapsearch2.hitsummary.tab",
      "rapsearch2_counts.json"
    ],
    "taxon_count_out": ["taxon_counts.json"],
    "annotated_out": ["annotated_merged.fa", "unidentified.fa"]
  },
  "steps": [
    {
      "in": ["host_filter_out"],
      "out": "gsnap_out",
      "class": "PipelineStepRunAlignmentRemotely",
      "module": "idseq_dag.steps.run_alignment_remotely",
      "additional_files": {
        "lineage_db": "s3://idseq-database/taxonomy/2018-02-15-utc-1518652800-unixtime__2018-02-15-utc-1518652800-unixtime/taxid-lineages.db",
        "accession2taxid_db": "s3://idseq-database/alignment_data/2018-02-15-utc-1518652800-unixtime__2018-02-15-utc-1518652800-unixtime/accession2taxid.db"

          ,"deuterostome_db": "s3://idseq-database/taxonomy/2018-02-15-utc-1518652800-unixtime__2018-02-15-utc-1518652800-unixtime/deuterostome_taxids.txt"

      },
      "additional_attributes": {
        "service": "gsnap",
        "chunks_in_flight": 32,
        "chunk_size": 15000,
        "max_concurrent": 3,
        "environment": "prod"
      }
    },
    {
      "in": ["host_filter_out"],
      "out": "rapsearch2_out",
      "class": "PipelineStepRunAlignmentRemotely",
      "module": "idseq_dag.steps.run_alignment_remotely",
      "additional_files": {
        "lineage_db": "s3://idseq-database/taxonomy/2018-02-15-utc-1518652800-unixtime__2018-02-15-utc-1518652800-unixtime/taxid-lineages.db",
        "accession2taxid_db": "s3://idseq-database/alignment_data/2018-02-15-utc-1518652800-unixtime__2018-02-15-utc-1518652800-unixtime/accession2taxid.db"

          ,"deuterostome_db": "s3://idseq-database/taxonomy/2018-02-15-utc-1518652800-unixtime__2018-02-15-utc-1518652800-unixtime/deuterostome_taxids.txt"

      },
      "additional_attributes": {
        "service": "rapsearch2",
        "chunks_in_flight": 32,
        "chunk_size": 10000,
        "max_concurrent": 6,
        "environment": "prod"
      }
    },
    {
      "in": ["gsnap_out", "rapsearch2_out"],
      "out": "taxon_count_out",
      "class": "PipelineStepCombineTaxonCounts",
      "module": "idseq_dag.steps.combine_taxon_counts",
      "additional_files": {},
      "additional_attributes": {}
    },
    {
      "in": ["host_filter_out", "gsnap_out", "rapsearch2_out"],
      "out": "annotated_out",
      "class": "PipelineStepGenerateAnnotatedFasta",
      "module": "idseq_dag.steps.generate_annotated_fasta",
      "additional_files": {},
      "additional_attributes": {}
    }
  ],
  "given_targets": {
    "host_filter_out": {
      "s3_dir": "s3://idseq-samples-prod/samples/12/5815/results_test/2.4"
    }
  }
}

```

### Design

idseq-dag follows the KISS design principle. There are only two major components for dag execution:

 -  *[PipelineFlow](idseq_dag/engine/pipeline_flow.py)* validates the DAG, downloads the given targets, starts prefetching the additional files in a different thread, starts the pipeline steps in parallel and coordinates the execution.
 -  *[PipelineStep](idseq_dag/engine/pipeline_step.py)* waits for the input targets to be available, executes the run method, validates the output and uploads the files to S3.

Here is a quick example of a PipelineStep implementation for generating [taxon_count_out](master/idseq_dag/steps/combine_taxon_counts.py). Anyone can implement their own step by subclassing PipelineStep and implementing the *run* and *count_reads* method. *count_reads* is a method we use to count the output files. If you are not sure how to implement the count_reads function, just put a dummy function there as shown below.

In the *run* function, you need to make sure your implementation generates all the files specified in the `self.output_files_local()` list. Otherwise, the step will fail, which will trigger the whole pipeline to also fail.

By default, idseq-dag will only execute a step when the output target is not generated yet. You can turn off this caching mechanism with `--no-lazy-run` option with `idseq_dag` command.

```

import json
from idseq_dag.engine.pipeline_step import PipelineStep
import idseq_dag.util.command as command
import idseq_dag.util.count as count

class PipelineStepCombineTaxonCounts(PipelineStep):
    '''
    Combine counts from gsnap and rapsearch
    '''
    def run(self):
        input_files = []
        for target in self.input_files_local:
            input_files.append(target[3])
        output_file = self.output_files_local()[0]
        self.combine_counts(input_files, output_file)


    def count_reads(self):
        pass
    @staticmethod
    def combine_counts(input_json_files, output_json_path):
        taxon_counts = []
        for input_file_name in input_json_files:
            with open(input_file_name, 'r') as input_file:
                data = json.load(input_file)
                taxon_counts += data["pipeline_output"]["taxon_counts_attributes"]
        output_dict = {"pipeline_output": { "taxon_counts_attributes": taxon_counts}}
        with open(output_json_path, 'w') as output_file:
            json.dump(output_dict, output_file)

```

## Developers
When merging a commit to master, you need to increase the version number in `idseq_dag/__init__.py`:
  - if results are expected to change, increase the 2nd number
  - if results are not expected to change, increase the 3rd number.

## Generating reference indices
IDseq DAGs require the use of several indices prepared from files in NCBI. If you need to generate a new version of these indices, please refer to https://github.com/chanzuckerberg/idseq-pipeline, specifically the following commands:
  - host_indexing
  - gsnap_indexing
  - rapsearch_indexing
  - blacklist
  - lineages
  - curate_accession2taxid
  - curate_accessionid2seq
  - push_reference_update.
TODO: Move this code over to the idseq-dag repo.

## Release notes
Version numbers for this repo take the form X.Y.Z.
- We increase Z for a change that does not add or change results in any way. Example: adding a log statement.
- We increase Y for a change that adds results, changes results, or has the potential to change results. Example: changing a parameter in the GSNAP command.
- We increase X for a paradigm shift in how the pipeline is conceived. Example: adding a de-novo assembly step and then reassigning hits based on the assembled contigs.
Changes to X or Y force recomputation of all results when a sample is rerun using idseq-web. Changes to Z do not force recomputation when the sample is rerun - the pipeline will lazily reuse existing outputs in AWS S3.

- 3.19.6
<<<<<<< HEAD
  - Update s3parcp
  - Switch uploads to s3parcp
  - Support uploading directories with checksum metadata
  - Standardize gsnap and rapsearch index location
  - Update gsnap index generation to upload the raw index directory in addition to a tarball
=======
  - Finished removal of optional_files_to_upload
>>>>>>> 0be1aea2

- 3.19.5
  - Switch title of STAR description to be above first line of description

- 3.19.4
  - Copy change for STAR step
  - Don't break STAR if picard can't generate metrics

- 3.19.3
  - Handle case of null nucleotide type for collecting insert metrics

- 3.19.2
  - Use additional_output_files_visible

- 3.19.1
  - Upload additional cdhitdup output.

- 3.19.0
  - Compute insert size metrics for humans only

- 3.18.1
  - Update log statement for AMR bug for alerting purposes.

- 3.18.0
  - Version marker: Update NCBI index databases to those downloaded on 2020-02-10.

- 3.17.0
  - Version marker: Update NCBI index databases to those downloaded on 2020-02-03.

- 3.16.6
  - Isolate directories on alignment instances to chunks rather than whole samples
  - Clean up intermediate files from alignment instances after running alignment on a chunk
  - Ensure alignment instance is clean before running alignment on a chunk

- 3.16.5
  - Fix dag validation of Rapsearch index generation template.

- 3.16.4
  - Fail gracefully with INSUFFICIENT_READS error if all reads drop out during LZW filtering.

- 3.16.3
  - Use s3parcp with checksum for rapsearch index uploads

- 3.16.2
  - fix botocore import issue for util.s3
  - switch to subprocess command for `util.s3.list_s3_keys` for thread safety

- 3.16.1
  - implement LRU policy for reference downloads cache

- 3.16.0
  - Only compute insert size metrics for RNA reads if we have an organism-specific gtf file

- 3.15.1-4
  - change PySAM concurrency pattern to improve performance and eliminate deadlock
  - reduce logging from run_in_subprocess decorator
  - avoid using corrupt reference downloads
  - increase default Rapsearch timeout

- 3.15.0
  - Compute insert size metrics for all hosts for paired end DNA reads
  - Compute insert size metrics for hosts with gtf files for paired end RNA reads

- 3.14.1-4
  - aws credential caching and other stability improvements
  - fix bug that made reverse-strand alignments appear very short in the coverage viz
  - limit blastn BATCH_SIZE to avoid out-of-memory errors (results are unchanged)
  - reduce RAM footprint of blast rerank python to avoid out-of-memory errors (results are unchanged)

- 3.14
  - add average insert size computation

- 3.13.1 - 3.13.3
  - Make phylo tree and alignment viz steps more robust to missing accessions in index.
  - Ensure reference caching respects version.
  - Reduce frequency of s3 requests, other stability fixes.

- 3.13
  - Rerank NT blast results by taking into account all fragments for a given contig and reference sequence, not just the highest scoring one.

- 3.12.1
  - Fix bug where reads unassigned during alignment that were assembled into contigs were also being counted as loose reads.

- 3.12.0
  - Update NCBI databases to those downloaded on 2019-09-17.

- 3.11.0
  - Modify the LZW filter to apply a more stringent cutoff at higher read lengths.

- 3.10.2
  - Better logging for a rare AMR bug.

- 3.10.1
  - Increase GSNAP threads to 48 for better utilization of r5d.metal instances.

- 3.10.0
  - Apply a length filter, requiring all NT alignments (GSNAP and BLAST) be >= 36 nucleotides long.

- 3.9.4
  - Additional performance improvements in run_srst2 step, so that the step uses less RAM.

- 3.9.3
  - Fix typo in phylo tree generation step.

- 3.9.2
  - Fixed error in run_srst2 that failed to take into account different naming patterns from srst2 for the sorted bam file that it outputs.

- 3.9.1
   - Refactoring of command execution patterns and logs.
   - Removed some false error log messages related to lz4 file download support.

- 3.9.0
   - Add number of reads, reads per million, and depth per million to the output of PipelineStepRunSRST2.

- 3.8.0
   - Creates a [status name]_status.json file for each dag_json received, which each step updates with information
     about itself and its status.

- 3.7.6
   - Fail with an informative user error if the input contains broken read pairs.

- 3.7.0 .. 3.7.5
   - Validate whether input files to a pipeline step contain a sufficient number of reads.
     Output invalid_step_input.json file if validation fails.
   - Log output in JSON format. Change TraceLock log level to DEBUG.
   - Upgrade to python 3.7.3
   - Remove db_hack. Standardize db_open/db_assert_table/db_close log entries.
   - Fix division by zero error in coverage viz step.
   - Modify trimmomatic command to reduce MINLEN parameter to 35 and allow reads from fragments with small
     insert sizes (where R1 and R2 are reverse complements of each other) through the QC steps.

- 3.6.6
   - Another fix related to sqlite3 concurrency

- 3.6.0 .. 3.6.5
   - Fix an issue with the log event function when trying to log non json serializable fields.
   - A possible fix to some hanging issues in the pipeline that seem to be related to sqlite3 concurrency.
   - Address array index rounding error in coverage viz.
   - Extra logs to help detecting potential deadlocks in the pipeline
   - Add pipeline step to generate data for coverage visualization for IDseq report page. Data includes an index
     file that maps taxons to accessions with available coverage data, as well as data files for each accession
     that list various metrics including the coverage of the accession.

- 3.5.0 ... 3.5.4
   - New log methods to write log events. Added and replaced a few log entries.
   - Add ability to run STAR further downstream from input validation. This can be used to filter human reads
     after the host has been filtered out (if host is non-human).
   - Handle absence of m8 hits in PipelineStepBlastContigs.
   - Choose most-represented accessions of assembly/gsnap.hitsummary2.tab and assembly/rapsearch2.hitsummary2.tab
     as the NCBI references to include on phylogenetic trees, as opposed to making the choice based on pre-assembly
     align_viz files.
   - Improve the efficiency of S3 downloads and uploads in PipelineStepGenerateAlignmentViz.

- 3.4.0
   - switch from shelve to sqlite3 for all the lookup tables
   - add lineage generation step

- 3.3.2
   - Add input validation step.

- 3.3.1
   - Add step to generate nonhost fastq files by filtering the original fastq files for nonhost reads.

- 3.3.0
   - Upgrade GSNAP executable to version 2018-10-26.  Index remains unchanged at 2018-12-01.
     In comprehensive testing on a diverse set of samples, this has shown just a few minor
     effects on overall results, mostly for reads that align at the limit of detection.
     The benefit of the change is 3x-8x faster performance.  A/B test data is archived
     in slack channel #idseq-benchmarking.

- 3.2.5-3.2.1 only affect staging environment
   - 3.2.5 GSNAP Pre-release 2018-10-26, this time for real.
   - 3.2.4 Revert 3.2.3.
   - 3.2.3 GSNAP Pre-release 2018-10-20 (briefly thought to be 2018-10-20 by mistake).
   - 3.2.2 Revert 3.2.1.
   - 3.2.1 GSNAP Pre-release 2018-10-20.

- 3.2.0
   - Assembly with paired ends if available
   - Coverage Stats Step
- 3.1.0
   - Assembly based pipeline. Add assembly and blast the contigs to the aligned accessions

- 2.11.0
   - Add adapter trimming step.

- 2.10.0
   - Relax LZW filter for reads longer than 150 bp, linearly with read length.

- 2.9.0
   - Change how blacklist filter works so that if a read maps both to
     blacklisted and non-blacklisted entries, it isn't dropped, and
     only the non-blacklisted entries are used.  This improves recall
     for organisms whose DNA is used in cloning vectors, such
     as Chikunguya virus.

- 2.8.0
   - Add taxon blacklist filtering at hit calling

- 2.7.1 ... 2.7.4
   - Reduce LZW runtime from 2h 35m to 24 min on the largest samples
   - Increase GSNAP threads to 36 for i3.metal instances.
   - Addded Antimicrobial resistance step. Results for other steps won't change; only new results for AMR are expected.
   - Acquire lock before fork in run_in_subprocess decorator

- 2.7
   - ?

- 2.6
   - ?

- 2.5
   - ?

- 2.4.0
   - New directed acyclic graph-based execution model for the pipeline. Changes integration with the web app as well.

Below is copied from https://github.com/chanzuckerberg/idseq-pipeline :

- 1.8.7
   - Bug fix for count_reads and non-host read counts.

- 1.8.4 ... 1.8.6
   - Minor code quality, documentation, and logging improvements.

- 1.8.0 ... 1.8.3
   - Upload a status file that indicates when a job has completed.
   - Add a dedicated semaphore for S3 uploads.
   - Code quality and documentation improvements.
   - Restore capability to run non-host alignment from the development environment.
   - Try a more relaxed LZW fraction if the initial filter leaves 0 reads

- 1.7.2 ... 1.7.5
   - General code style changes and code cleanup.
   - Convert string exceptions and generic exceptions to RuntimeErrors.
   - Change some print statements for python3.
   - Add more documentation.

- 1.7.1
   - Truncate enormous inputs to 75 mil paired end / 150 mil unpaired reads.
   - Support input fasta with pre-filtered host, e.g. project NID.
   - Many operational improvements.

- 1.7.0
    - Add capability to  further filter out host reads by filtering all the hits
      from gsnapping host genomes. (i.e. gsnap hg38/patron5 for humans).

- 1.6.3 ... 1.6.1
    - Handle bogus 0-length alignments output by gsnap without crashing.
    - Fix crash for reruns which reuse compatible results from a previous run.
    - Fix crash for samples with unpaired reads.
    - Improve hit calling performance.

- 1.6.0
    - Fix fasta downloads broken by release 1.5.0, making sure only
      hits at the correct level are output in the deduped m8.
    - Fix fasta download for samples with unpaired reads by eliminating
      merged fasta for those samples.
    - Extend the partial fix in release 1.5.1 to repair more of the
      broken reports.  Full fix requires rerun with updated webapp.
    - Correctly aggregate counts for species with unclassified genera,
      such as e.g. genus-less species 1768803 from family 80864.
    - Fix total count in samples with unpaired reads (no longer doubled).
    - Fix crash when zero reads remain after host filtering.
    - Fix bug in enforcing command timeouts that could lead to hangs.
    - Fix performance regression in stage 2 (non-host alignment)
      introduced with 1.5.0.
    - Deduplicate and simplify much of stage 2, and improve performance
      by parallelizing uploads and downloads.

- 1.5.1
    - Fix bug introduced in 1.5.0 breaking samples with non-species-specific
      deuterostome hits.

- 1.5.0
    - Identify hits that match multiple species within the same genus as
      "non species specific" hits to the genus.

- 1.4.0
    - Version result folder.

- 1.3.0
    - Fix bug causing alignment to run before host subtraction in samples
      with unpaired reads.
    - Include ERCC gene counts from STAR.

- 1.2.0
    - Synchronize pair order after STAR to improve sensitivity in 10% of
      samples with paired-end reads.<|MERGE_RESOLUTION|>--- conflicted
+++ resolved
@@ -232,16 +232,15 @@
 - We increase X for a paradigm shift in how the pipeline is conceived. Example: adding a de-novo assembly step and then reassigning hits based on the assembled contigs.
 Changes to X or Y force recomputation of all results when a sample is rerun using idseq-web. Changes to Z do not force recomputation when the sample is rerun - the pipeline will lazily reuse existing outputs in AWS S3.
 
-- 3.19.6
-<<<<<<< HEAD
+- 3.19.7
   - Update s3parcp
   - Switch uploads to s3parcp
   - Support uploading directories with checksum metadata
   - Standardize gsnap and rapsearch index location
   - Update gsnap index generation to upload the raw index directory in addition to a tarball
-=======
+
+- 3.19.6
   - Finished removal of optional_files_to_upload
->>>>>>> 0be1aea2
 
 - 3.19.5
   - Switch title of STAR description to be above first line of description
