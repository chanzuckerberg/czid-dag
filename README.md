--- conflicted
+++ resolved
@@ -227,12 +227,9 @@
 
 ## Release notes
 
-<<<<<<< HEAD
 - 3.11.0
   - Modify the LZW filter to apply a more stringent cutoff at higher read lengths. 
 
-- 3.10
-=======
 - 3.10.2
   - Better logging for a rare AMR bug.
 
@@ -240,7 +237,6 @@
   - Increase GSNAP threads to 48 for better utilization of r5d.metal instances.
 
 - 3.10.0
->>>>>>> 474f16e3
   - Apply a length filter, requiring all NT alignments (GSNAP and BLAST) be >= 36 nucleotides long.
 
 - 3.9.4
