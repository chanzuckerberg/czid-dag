# [IDseq](https://idseq.net/) &middot; [![GitHub license](https://img.shields.io/badge/license-MIT-brightgreen.svg)](https://github.com/chanzuckerberg/idseq-web/blob/master/LICENSE) ![PRs Welcome](https://img.shields.io/badge/PRs-welcome-brightgreen.svg)

![logo](https://assets.idseq.net/Logo_Black.png)

#### Infectious Disease Sequencing Platform
IDseq is a hypothesis-free global software platform that helps scientists identify pathogens in metagenomic sequencing data.

- **Discover** - Identify the pathogen landscape
- **Detect** - Monitor and review potential outbreaks
- **Decipher** - Find potential infecting organisms in large datasets

A collaborative open project of [Chan Zuckerberg Initiative](https://www.chanzuckerberg.com/) and [Chan Zuckerberg Biohub](https://czbiohub.org).

Check out our repositories:
- [idseq-web](https://github.com/chanzuckerberg/idseq-web) - Frontend portal
- [idseq-dag](https://github.com/chanzuckerberg/idseq-dag) - Bioinformatics pipeline and workflow engine (here)
- [idseq-cli](https://github.com/chanzuckerberg/idseq-cli) - Command line upload interface
- [idseq-bench](https://github.com/chanzuckerberg/idseq-bench) - Pipeline benchmarking tools

## IDSEQ-DAG

idseq_dag is the pipeline execution engine for idseq (see idseq.net). It is a pipelining system that implements a directed acyclic graph (DAG) where the nodes (steps) correspond to individual python classes. The graph is defined using JSON.

The pipeline would be executed locally with local machine resources. idseq-dag could be installed inside a docker container and run inside the container. See the [Dockerfile](Dockerfile) for our setup.  More details could be found below.

## Requirements

Python 3.6 and up

## Installation

```
cd idseq-dag; pip3 install -e .
```

## Example

```
idseq_dag examples/host_filter_dag.json

```

` idseq_dag --help ` for more options

## Test

```
cd idseq-dag; python3 -m unittest

```

or `python3 -m unittest tests/<module_file> ` for testing individual modules.

## DAG Execution Details

### Composing an example dag json file
There are four basic elements of an IdSeq Dag

 - **output_dir_s3**: the s3 directory where the output files will be copied to.
 - **targets**: the outputs that are to be generated through dag execution. Each target consists of a list of files that will be copied to *output_dir_s3*
 - **steps**: the steps that will be executed in order to generate the targets. For each step, the following attributes can be specified:
   * *in*: the input targets
   * *out*: the output target
   * *module*: name of python module
   * *class*: name of python class that inherits from [PipelineStep](idseq_dag/engine/pipeline_step.py)
   * *additional_files*: additional S3 files required for dag execution, i.e. reference files.
   * *additional_attributes*: additional input parameters for the pipeline class
 - **given_targets**: the list of targets that are given. Given targets will be downloaded from S3 before the pipeline execution starts.

The following is an example dag for generating alignment output for idseq. The *host_filter_out* is given, and once downloaded, *gsnap_out* and *rapsearch2_out* steps will run in parallel. When *gsnap_out* and *rapsearch2_out* are both completed, *taxon_count_out* and *annotated_out* will be run simultaneously and the pipeline will be complete once everything is uploaded to S3.

```
{
  "output_dir_s3": "s3://idseq-samples-prod/samples/12/5815/results_test",
  "targets": {
    "host_filter_out": [
        "gsnap_filter_1.fa"
          , "gsnap_filter_2.fa"
          , "gsnap_filter_merged.fa"
    ],
    "gsnap_out": [
      "gsnap.m8",
      "gsnap.deduped.m8",
      "gsnap.hitsummary.tab",
      "gsnap_counts.json"
    ],
    "rapsearch2_out": [
      "rapsearch2.m8",
      "rapsearch2.deduped.m8",
      "rapsearch2.hitsummary.tab",
      "rapsearch2_counts.json"
    ],
    "taxon_count_out": ["taxon_counts.json"],
    "annotated_out": ["annotated_merged.fa", "unidentified.fa"]
  },
  "steps": [
    {
      "in": ["host_filter_out"],
      "out": "gsnap_out",
      "class": "PipelineStepRunAlignmentRemotely",
      "module": "idseq_dag.steps.run_alignment_remotely",
      "additional_files": {
        "lineage_db": "s3://idseq-database/taxonomy/2018-02-15-utc-1518652800-unixtime__2018-02-15-utc-1518652800-unixtime/taxid-lineages.db",
        "accession2taxid_db": "s3://idseq-database/alignment_data/2018-02-15-utc-1518652800-unixtime__2018-02-15-utc-1518652800-unixtime/accession2taxid.db"

          ,"deuterostome_db": "s3://idseq-database/taxonomy/2018-02-15-utc-1518652800-unixtime__2018-02-15-utc-1518652800-unixtime/deuterostome_taxids.txt"

      },
      "additional_attributes": {
        "service": "gsnap",
        "chunks_in_flight": 32,
        "chunk_size": 15000,
        "max_concurrent": 3,
        "environment": "prod"
      }
    },
    {
      "in": ["host_filter_out"],
      "out": "rapsearch2_out",
      "class": "PipelineStepRunAlignmentRemotely",
      "module": "idseq_dag.steps.run_alignment_remotely",
      "additional_files": {
        "lineage_db": "s3://idseq-database/taxonomy/2018-02-15-utc-1518652800-unixtime__2018-02-15-utc-1518652800-unixtime/taxid-lineages.db",
        "accession2taxid_db": "s3://idseq-database/alignment_data/2018-02-15-utc-1518652800-unixtime__2018-02-15-utc-1518652800-unixtime/accession2taxid.db"

          ,"deuterostome_db": "s3://idseq-database/taxonomy/2018-02-15-utc-1518652800-unixtime__2018-02-15-utc-1518652800-unixtime/deuterostome_taxids.txt"

      },
      "additional_attributes": {
        "service": "rapsearch2",
        "chunks_in_flight": 32,
        "chunk_size": 10000,
        "max_concurrent": 6,
        "environment": "prod"
      }
    },
    {
      "in": ["gsnap_out", "rapsearch2_out"],
      "out": "taxon_count_out",
      "class": "PipelineStepCombineTaxonCounts",
      "module": "idseq_dag.steps.combine_taxon_counts",
      "additional_files": {},
      "additional_attributes": {}
    },
    {
      "in": ["host_filter_out", "gsnap_out", "rapsearch2_out"],
      "out": "annotated_out",
      "class": "PipelineStepGenerateAnnotatedFasta",
      "module": "idseq_dag.steps.generate_annotated_fasta",
      "additional_files": {},
      "additional_attributes": {}
    }
  ],
  "given_targets": {
    "host_filter_out": {
      "s3_dir": "s3://idseq-samples-prod/samples/12/5815/results_test/2.4"
    }
  }
}

```

### Design

idseq-dag follows the KISS design principle. There are only two major components for dag execution:

 -  *[PipelineFlow](idseq_dag/engine/pipeline_flow.py)* validates the DAG, downloads the given targets, starts prefetching the additional files in a different thread, starts the pipeline steps in parallel and coordinates the execution.
 -  *[PipelineStep](idseq_dag/engine/pipeline_step.py)* waits for the input targets to be available, executes the run method, validates the output and uploads the files to S3.

Here is a quick example of a PipelineStep implementation for generating [taxon_count_out](master/idseq_dag/steps/combine_taxon_counts.py). Anyone can implement their own step by subclassing PipelineStep and implementing the *run* and *count_reads* method. *count_reads* is a method we use to count the output files. If you are not sure how to implement the count_reads function, just put a dummy function there as shown below.

In the *run* function, you need to make sure your implementation generates all the files specified in the `self.output_files_local()` list. Otherwise, the step will fail, which will trigger the whole pipeline to also fail.

By default, idseq-dag will only execute a step when the output target is not generated yet. You can turn off this caching mechanism with `--no-lazy-run` option with `idseq_dag` command.

```

import json
from idseq_dag.engine.pipeline_step import PipelineStep
import idseq_dag.util.command as command
import idseq_dag.util.count as count

class PipelineStepCombineTaxonCounts(PipelineStep):
    '''
    Combine counts from gsnap and rapsearch
    '''
    def run(self):
        input_files = []
        for target in self.input_files_local:
            input_files.append(target[3])
        output_file = self.output_files_local()[0]
        self.combine_counts(input_files, output_file)


    def count_reads(self):
        pass
    @staticmethod
    def combine_counts(input_json_files, output_json_path):
        taxon_counts = []
        for input_file_name in input_json_files:
            with open(input_file_name, 'r') as input_file:
                data = json.load(input_file)
                taxon_counts += data["pipeline_output"]["taxon_counts_attributes"]
        output_dict = {"pipeline_output": { "taxon_counts_attributes": taxon_counts}}
        with open(output_json_path, 'w') as output_file:
            json.dump(output_dict, output_file)

```

## Developers
When merging a commit to master, you need to increase the version number in `idseq_dag/__init__.py`:
  - if results are expected to change, increase the 2nd number
  - if results are not expected to change, increase the 3rd number.

## Generating reference indices
IDseq DAGs require the use of several indices prepared from files in NCBI. If you need to generate a new version of these indices, please refer to https://github.com/chanzuckerberg/idseq-pipeline, specifically the following commands:
  - host_indexing
  - gsnap_indexing
  - rapsearch_indexing
  - blacklist
  - lineages
  - curate_accession2taxid
  - curate_accessionid2seq
  - push_reference_update.
TODO: Move this code over to the idseq-dag repo.

## Release notes

<<<<<<< HEAD
- 3.8
=======
- 3.8.0
   - Creates a [status name]_status.json file for each dag_json received, which each step updates with information
     about itself and its status.
>>>>>>> 1b676cb6
   - Add number of reads, reads per million, and depth per million to the output of PipelineStepRunSRST2.

- 3.7.6
   - Fail with an informative user error if the input contains broken read pairs.

- 3.7.0 .. 3.7.5
   - Validate whether input files to a pipeline step contain a sufficient number of reads.
     Output invalid_step_input.json file if validation fails.
   - Log output in JSON format. Change TraceLock log level to DEBUG.
   - Upgrade to python 3.7.3
   - Remove db_hack. Standardize db_open/db_assert_table/db_close log entries.
   - Fix division by zero error in coverage viz step.
   - Modify trimmomatic command to reduce MINLEN parameter to 35 and allow reads from fragments with small
     insert sizes (where R1 and R2 are reverse complements of each other) through the QC steps.

- 3.6.6
   - Another fix related to sqlite3 concurrency

- 3.6.0 .. 3.6.5
   - Fix an issue with the log event function when trying to log non json serializable fields.
   - A possible fix to some hanging issues in the pipeline that seem to be related to sqlite3 concurrency.
   - Address array index rounding error in coverage viz.
   - Extra logs to help detecting potential deadlocks in the pipeline
   - Add pipeline step to generate data for coverage visualization for IDseq report page. Data includes an index
     file that maps taxons to accessions with available coverage data, as well as data files for each accession
     that list various metrics including the coverage of the accession.

- 3.5.0 ... 3.5.4
   - New log methods to write log events. Added and replaced a few log entries.
   - Add ability to run STAR further downstream from input validation. This can be used to filter human reads
     after the host has been filtered out (if host is non-human).
   - Handle absence of m8 hits in PipelineStepBlastContigs.
   - Choose most-represented accessions of assembly/gsnap.hitsummary2.tab and assembly/rapsearch2.hitsummary2.tab
     as the NCBI references to include on phylogenetic trees, as opposed to making the choice based on pre-assembly
     align_viz files.
   - Improve the efficiency of S3 downloads and uploads in PipelineStepGenerateAlignmentViz.

- 3.4.0
   - switch from shelve to sqlite3 for all the lookup tables
   - add lineage generation step

- 3.3.2
   - Add input validation step.

- 3.3.1
   - Add step to generate nonhost fastq files by filtering the original fastq files for nonhost reads.

- 3.3.0
   - Upgrade GSNAP executable to version 2018-10-26.  Index remains unchanged at 2018-12-01.
     In comprehensive testing on a diverse set of samples, this has shown just a few minor
     effects on overall results, mostly for reads that align at the limit of detection.
     The benefit of the change is 3x-8x faster performance.  A/B test data is archived
     in slack channel #idseq-benchmarking.

- 3.2.5-3.2.1 only affect staging environment
   - 3.2.5 GSNAP Pre-release 2018-10-26, this time for real.
   - 3.2.4 Revert 3.2.3.
   - 3.2.3 GSNAP Pre-release 2018-10-20 (briefly thought to be 2018-10-20 by mistake).
   - 3.2.2 Revert 3.2.1.
   - 3.2.1 GSNAP Pre-release 2018-10-20.

- 3.2.0
   - Assembly with paired ends if available
   - Coverage Stats Step
- 3.1.0
   - Assembly based pipeline. Add assembly and blast the contigs to the aligned accessions

- 2.11.0
   - Add adapter trimming step.

- 2.10.0
   - Relax LZW filter for reads longer than 150 bp, linearly with read length.

- 2.9.0
   - Change how blacklist filter works so that if a read maps both to
     blacklisted and non-blacklisted entries, it isn't dropped, and
     only the non-blacklisted entries are used.  This improves recall
     for organisms whose DNA is used in cloning vectors, such
     as Chikunguya virus.

- 2.8.0
   - Add taxon blacklist filtering at hit calling

- 2.7.1 ... 2.7.4
   - Reduce LZW runtime from 2h 35m to 24 min on the largest samples
   - Increase GSNAP threads to 36 for i3.metal instances.
   - Addded Antimicrobial resistance step. Results for other steps won't change; only new results for AMR are expected.
   - Acquire lock before fork in run_in_subprocess decorator

- 2.7
   - ?

- 2.6
   - ?

- 2.5
   - ?

- 2.4.0
   - New directed acyclic graph-based execution model for the pipeline. Changes integration with the web app as well.

Below is copied from https://github.com/chanzuckerberg/idseq-pipeline :

- 1.8.7
   - Bug fix for count_reads and non-host read counts.

- 1.8.4 ... 1.8.6
   - Minor code quality, documentation, and logging improvements.

- 1.8.0 ... 1.8.3
   - Upload a status file that indicates when a job has completed.
   - Add a dedicated semaphore for S3 uploads.
   - Code quality and documentation improvements.
   - Restore capability to run non-host alignment from the development environment.
   - Try a more relaxed LZW fraction if the initial filter leaves 0 reads

- 1.7.2 ... 1.7.5
   - General code style changes and code cleanup.
   - Convert string exceptions and generic exceptions to RuntimeErrors.
   - Change some print statements for python3.
   - Add more documentation.

- 1.7.1
   - Truncate enormous inputs to 75 mil paired end / 150 mil unpaired reads.
   - Support input fasta with pre-filtered host, e.g. project NID.
   - Many operational improvements.

- 1.7.0
    - Add capability to  further filter out host reads by filtering all the hits
      from gsnapping host genomes. (i.e. gsnap hg38/patron5 for humans).

- 1.6.3 ... 1.6.1
    - Handle bogus 0-length alignments output by gsnap without crashing.
    - Fix crash for reruns which reuse compatible results from a previous run.
    - Fix crash for samples with unpaired reads.
    - Improve hit calling performance.

- 1.6.0
    - Fix fasta downloads broken by release 1.5.0, making sure only
      hits at the correct level are output in the deduped m8.
    - Fix fasta download for samples with unpaired reads by eliminating
      merged fasta for those samples.
    - Extend the partial fix in release 1.5.1 to repair more of the
      broken reports.  Full fix requires rerun with updated webapp.
    - Correctly aggregate counts for species with unclassified genera,
      such as e.g. genus-less species 1768803 from family 80864.
    - Fix total count in samples with unpaired reads (no longer doubled).
    - Fix crash when zero reads remain after host filtering.
    - Fix bug in enforcing command timeouts that could lead to hangs.
    - Fix performance regression in stage 2 (non-host alignment)
      introduced with 1.5.0.
    - Deduplicate and simplify much of stage 2, and improve performance
      by parallelizing uploads and downloads.

- 1.5.1
    - Fix bug introduced in 1.5.0 breaking samples with non-species-specific
      deuterostome hits.

- 1.5.0
    - Identify hits that match multiple species within the same genus as
      "non species specific" hits to the genus.

- 1.4.0
    - Version result folder.

- 1.3.0
    - Fix bug causing alignment to run before host subtraction in samples
      with unpaired reads.
    - Include ERCC gene counts from STAR.

- 1.2.0
    - Synchronize pair order after STAR to improve sensitivity in 10% of
      samples with paired-end reads.<|MERGE_RESOLUTION|>--- conflicted
+++ resolved
@@ -226,13 +226,9 @@
 
 ## Release notes
 
-<<<<<<< HEAD
-- 3.8
-=======
 - 3.8.0
    - Creates a [status name]_status.json file for each dag_json received, which each step updates with information
      about itself and its status.
->>>>>>> 1b676cb6
    - Add number of reads, reads per million, and depth per million to the output of PipelineStepRunSRST2.
 
 - 3.7.6
