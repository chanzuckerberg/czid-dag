# [IDseq](https://idseq.net/) &middot; [![GitHub license](https://img.shields.io/badge/license-MIT-brightgreen.svg)](https://github.com/chanzuckerberg/idseq-web/blob/master/LICENSE) ![PRs Welcome](https://img.shields.io/badge/PRs-welcome-brightgreen.svg)

![logo](https://assets.idseq.net/assets/Logo_Black.png)

#### Infectious Disease Sequencing Platform
IDseq is a hypothesis-free global software platform that helps scientists identify pathogens in metagenomic sequencing data.

- **Discover** - Identify the pathogen landscape
- **Detect** - Monitor and review potential outbreaks
- **Decipher** - Find potential infecting organisms in large datasets

A collaborative open project of [Chan Zuckerberg Initiative](https://www.chanzuckerberg.com/) and [Chan Zuckerberg Biohub](https://czbiohub.org).

Check out our repositories:
- [idseq-web](https://github.com/chanzuckerberg/idseq-web) - Frontend portal
- [idseq-dag](https://github.com/chanzuckerberg/idseq-dag) - Bioinformatics pipeline and workflow engine (here)
- [idseq-cli](https://github.com/chanzuckerberg/idseq-cli) - Command line upload interface
- [idseq-bench](https://github.com/chanzuckerberg/idseq-bench) - Pipeline benchmarking tools

## IDSEQ-DAG

idseq_dag is the pipeline execution engine for idseq (see idseq.net). It is a pipelining system that implements a directed acyclic graph (DAG) where the nodes (steps) correspond to individual python classes. The graph is defined using JSON.

The pipeline would be executed locally with local machine resources. idseq-dag could be installed inside a docker container and run inside the container. See the [Dockerfile](Dockerfile) for our setup.  More details could be found below.

## Requirements

Python 3.6 and up

## Installation

```
cd idseq-dag; pip3 install -e .
```

## Example

```
idseq_dag examples/host_filter_dag.json

```

` idseq_dag --help ` for more options

## Test

```
cd idseq-dag; python3 -m unittest

```

or `python3 -m unittest tests/<module_file> ` for testing individual modules.

## DAG Execution Details

### Composing an example dag json file
There are five basic elements of an IdSeq Dag
 - **name**: the name of the IdSeq Dag.
 - **output_dir_s3**: the s3 directory where the output files will be copied to.
 - **targets**: the outputs that are to be generated through dag execution. Each target consists of a list of files that will be copied to *output_dir_s3*
 - **steps**: the steps that will be executed in order to generate the targets. For each step, the following attributes can be specified:
   * *in*: the input targets
   * *out*: the output target
   * *module*: name of python module
   * *class*: name of python class that inherits from [PipelineStep](idseq_dag/engine/pipeline_step.py)
   * *additional_files*: additional S3 files required for dag execution, i.e. reference files.
   * *additional_attributes*: additional input parameters for the pipeline class
 - **given_targets**: the list of targets that are given. Given targets will be downloaded from S3 before the pipeline execution starts.

The following is an example dag for generating alignment output for idseq. The *host_filter_out* is given, and once downloaded, *gsnap_out* and *rapsearch2_out* steps will run in parallel. When *gsnap_out* and *rapsearch2_out* are both completed, *taxon_count_out* and *annotated_out* will be run simultaneously and the pipeline will be complete once everything is uploaded to S3.

```
{
  "name": "alignment",
  "output_dir_s3": "s3://idseq-samples-prod/samples/12/5815/results_test",
  "targets": {
    "host_filter_out": [
        "gsnap_filter_1.fa"
          , "gsnap_filter_2.fa"
          , "gsnap_filter_merged.fa"
    ],
    "gsnap_out": [
      "gsnap.m8",
      "gsnap.deduped.m8",
      "gsnap.hitsummary.tab",
      "gsnap_counts.json"
    ],
    "rapsearch2_out": [
      "rapsearch2.m8",
      "rapsearch2.deduped.m8",
      "rapsearch2.hitsummary.tab",
      "rapsearch2_counts.json"
    ],
    "taxon_count_out": ["taxon_counts.json"],
    "annotated_out": ["annotated_merged.fa", "unidentified.fa"]
  },
  "steps": [
    {
      "in": ["host_filter_out"],
      "out": "gsnap_out",
      "class": "PipelineStepRunAlignmentRemotely",
      "module": "idseq_dag.steps.run_alignment_remotely",
      "additional_files": {
        "lineage_db": "s3://idseq-database/taxonomy/2018-02-15-utc-1518652800-unixtime__2018-02-15-utc-1518652800-unixtime/taxid-lineages.db",
        "accession2taxid_db": "s3://idseq-database/alignment_data/2018-02-15-utc-1518652800-unixtime__2018-02-15-utc-1518652800-unixtime/accession2taxid.db"

          ,"deuterostome_db": "s3://idseq-database/taxonomy/2018-02-15-utc-1518652800-unixtime__2018-02-15-utc-1518652800-unixtime/deuterostome_taxids.txt"

      },
      "additional_attributes": {
        "service": "gsnap",
        "chunks_in_flight": 32,
        "chunk_size": 15000,
        "max_concurrent": 3,
        "environment": "prod"
      }
    },
    {
      "in": ["host_filter_out"],
      "out": "rapsearch2_out",
      "class": "PipelineStepRunAlignmentRemotely",
      "module": "idseq_dag.steps.run_alignment_remotely",
      "additional_files": {
        "lineage_db": "s3://idseq-database/taxonomy/2018-02-15-utc-1518652800-unixtime__2018-02-15-utc-1518652800-unixtime/taxid-lineages.db",
        "accession2taxid_db": "s3://idseq-database/alignment_data/2018-02-15-utc-1518652800-unixtime__2018-02-15-utc-1518652800-unixtime/accession2taxid.db"

          ,"deuterostome_db": "s3://idseq-database/taxonomy/2018-02-15-utc-1518652800-unixtime__2018-02-15-utc-1518652800-unixtime/deuterostome_taxids.txt"

      },
      "additional_attributes": {
        "service": "rapsearch2",
        "chunks_in_flight": 32,
        "chunk_size": 10000,
        "max_concurrent": 6,
        "environment": "prod"
      }
    },
    {
      "in": ["gsnap_out", "rapsearch2_out"],
      "out": "taxon_count_out",
      "class": "PipelineStepCombineTaxonCounts",
      "module": "idseq_dag.steps.combine_taxon_counts",
      "additional_files": {},
      "additional_attributes": {}
    },
    {
      "in": ["host_filter_out", "gsnap_out", "rapsearch2_out"],
      "out": "annotated_out",
      "class": "PipelineStepGenerateAnnotatedFasta",
      "module": "idseq_dag.steps.generate_annotated_fasta",
      "additional_files": {},
      "additional_attributes": {}
    }
  ],
  "given_targets": {
    "host_filter_out": {
      "s3_dir": "s3://idseq-samples-prod/samples/12/5815/results_test/2.4"
    }
  }
}

```

### Design

idseq-dag follows the KISS design principle. There are only two major components for dag execution:

 -  *[PipelineFlow](idseq_dag/engine/pipeline_flow.py)* validates the DAG, downloads the given targets, starts prefetching the additional files in a different thread, starts the pipeline steps in parallel and coordinates the execution.
 -  *[PipelineStep](idseq_dag/engine/pipeline_step.py)* waits for the input targets to be available, executes the run method, validates the output and uploads the files to S3.

Here is a quick example of a PipelineStep implementation for generating [taxon_count_out](master/idseq_dag/steps/combine_taxon_counts.py). Anyone can implement their own step by subclassing PipelineStep and implementing the *run* and *count_reads* method. *count_reads* is a method we use to count the output files. If you are not sure how to implement the count_reads function, just put a dummy function there as shown below.

In the *run* function, you need to make sure your implementation generates all the files specified in the `self.output_files_local()` list. Otherwise, the step will fail, which will trigger the whole pipeline to also fail.

By default, idseq-dag will only execute a step when the output target is not generated yet. You can turn off this caching mechanism with `--no-lazy-run` option with `idseq_dag` command.

```

import json
from idseq_dag.engine.pipeline_step import PipelineStep
import idseq_dag.util.command as command
import idseq_dag.util.count as count

class PipelineStepCombineTaxonCounts(PipelineStep):
    '''
    Combine counts from gsnap and rapsearch
    '''
    def run(self):
        input_files = []
        for target in self.input_files_local:
            input_files.append(target[3])
        output_file = self.output_files_local()[0]
        self.combine_counts(input_files, output_file)


    def count_reads(self):
        pass
    @staticmethod
    def combine_counts(input_json_files, output_json_path):
        taxon_counts = []
        for input_file_name in input_json_files:
            with open(input_file_name, 'r') as input_file:
                data = json.load(input_file)
                taxon_counts += data["pipeline_output"]["taxon_counts_attributes"]
        output_dict = {"pipeline_output": { "taxon_counts_attributes": taxon_counts}}
        with open(output_json_path, 'w') as output_file:
            json.dump(output_dict, output_file)

```

## Developers
When merging a commit to master, you need to increase the version number in `idseq_dag/__init__.py`:
  - if results are expected to change, increase the 2nd number
  - if results are not expected to change, increase the 3rd number.

## Generating reference indices
IDseq DAGs require the use of several indices prepared from files in NCBI. If you need to generate a new version of these indices, please refer to https://github.com/chanzuckerberg/idseq-pipeline, specifically the following commands:
  - host_indexing
  - gsnap_indexing
  - rapsearch_indexing
  - blacklist
  - lineages
  - curate_accession2taxid
  - curate_accessionid2seq
  - push_reference_update.
TODO: Move this code over to the idseq-dag repo.

## Release notes
Version numbers for this repo take the form X.Y.Z.
- We increase Z for a change that does not add or change results in any way. Example: adding a log statement.
- We increase Y for a change that adds results, changes results, or has the potential to change results. Example: changing a parameter in the GSNAP command.
- We increase X for a paradigm shift in how the pipeline is conceived. Example: adding a de-novo assembly step and then reassigning hits based on the assembled contigs.
Changes to X or Y force recomputation of all results when a sample is rerun using idseq-web. Changes to Z do not force recomputation when the sample is rerun - the pipeline will lazily reuse existing outputs in AWS S3.

- 3.17.0
<<<<<<< HEAD
  - Compute insert size metrics for humans only
=======
  - Version marker: Update NCBI index databases to those downloaded on 2020-02-03.

- 3.16.6
  - Isolate directories on alignment instances to chunks rather than whole samples
  - Clean up intermediate files from alignment instances after running alignment on a chunk
  - Ensure alignment instance is clean before running alignment on a chunk

- 3.16.5
  - Fix dag validation of Rapsearch index generation template.

- 3.16.4
  - Fail gracefully with INSUFFICIENT_READS error if all reads drop out during LZW filtering.
>>>>>>> 744be436

- 3.16.3
  - Use s3parcp with checksum for rapsearch index uploads

- 3.16.2
  - fix botocore import issue for util.s3
  - switch to subprocess command for `util.s3.list_s3_keys` for thread safety

- 3.16.1
  - implement LRU policy for reference downloads cache

- 3.16.0
  - Only compute insert size metrics for RNA reads if we have an organism-specific gtf file

- 3.15.1-4
  - change PySAM concurrency pattern to improve performance and eliminate deadlock
  - reduce logging from run_in_subprocess decorator
  - avoid using corrupt reference downloads
  - increase default Rapsearch timeout

- 3.15.0
  - Compute insert size metrics for all hosts for paired end DNA reads
  - Compute insert size metrics for hosts with gtf files for paired end RNA reads

- 3.14.1-4
  - aws credential caching and other stability improvements
  - fix bug that made reverse-strand alignments appear very short in the coverage viz
  - limit blastn BATCH_SIZE to avoid out-of-memory errors (results are unchanged)
  - reduce RAM footprint of blast rerank python to avoid out-of-memory errors (results are unchanged)

- 3.14
  - add average insert size computation

- 3.13.1 - 3.13.3
  - Make phylo tree and alignment viz steps more robust to missing accessions in index.
  - Ensure reference caching respects version.
  - Reduce frequency of s3 requests, other stability fixes.

- 3.13
  - Rerank NT blast results by taking into account all fragments for a given contig and reference sequence, not just the highest scoring one.

- 3.12.1
  - Fix bug where reads unassigned during alignment that were assembled into contigs were also being counted as loose reads.

- 3.12.0
  - Update NCBI databases to those downloaded on 2019-09-17.

- 3.11.0
  - Modify the LZW filter to apply a more stringent cutoff at higher read lengths.

- 3.10.2
  - Better logging for a rare AMR bug.

- 3.10.1
  - Increase GSNAP threads to 48 for better utilization of r5d.metal instances.

- 3.10.0
  - Apply a length filter, requiring all NT alignments (GSNAP and BLAST) be >= 36 nucleotides long.

- 3.9.4
  - Additional performance improvements in run_srst2 step, so that the step uses less RAM.

- 3.9.3
  - Fix typo in phylo tree generation step.

- 3.9.2
  - Fixed error in run_srst2 that failed to take into account different naming patterns from srst2 for the sorted bam file that it outputs.

- 3.9.1
   - Refactoring of command execution patterns and logs.
   - Removed some false error log messages related to lz4 file download support.

- 3.9.0
   - Add number of reads, reads per million, and depth per million to the output of PipelineStepRunSRST2.

- 3.8.0
   - Creates a [status name]_status.json file for each dag_json received, which each step updates with information
     about itself and its status.

- 3.7.6
   - Fail with an informative user error if the input contains broken read pairs.

- 3.7.0 .. 3.7.5
   - Validate whether input files to a pipeline step contain a sufficient number of reads.
     Output invalid_step_input.json file if validation fails.
   - Log output in JSON format. Change TraceLock log level to DEBUG.
   - Upgrade to python 3.7.3
   - Remove db_hack. Standardize db_open/db_assert_table/db_close log entries.
   - Fix division by zero error in coverage viz step.
   - Modify trimmomatic command to reduce MINLEN parameter to 35 and allow reads from fragments with small
     insert sizes (where R1 and R2 are reverse complements of each other) through the QC steps.

- 3.6.6
   - Another fix related to sqlite3 concurrency

- 3.6.0 .. 3.6.5
   - Fix an issue with the log event function when trying to log non json serializable fields.
   - A possible fix to some hanging issues in the pipeline that seem to be related to sqlite3 concurrency.
   - Address array index rounding error in coverage viz.
   - Extra logs to help detecting potential deadlocks in the pipeline
   - Add pipeline step to generate data for coverage visualization for IDseq report page. Data includes an index
     file that maps taxons to accessions with available coverage data, as well as data files for each accession
     that list various metrics including the coverage of the accession.

- 3.5.0 ... 3.5.4
   - New log methods to write log events. Added and replaced a few log entries.
   - Add ability to run STAR further downstream from input validation. This can be used to filter human reads
     after the host has been filtered out (if host is non-human).
   - Handle absence of m8 hits in PipelineStepBlastContigs.
   - Choose most-represented accessions of assembly/gsnap.hitsummary2.tab and assembly/rapsearch2.hitsummary2.tab
     as the NCBI references to include on phylogenetic trees, as opposed to making the choice based on pre-assembly
     align_viz files.
   - Improve the efficiency of S3 downloads and uploads in PipelineStepGenerateAlignmentViz.

- 3.4.0
   - switch from shelve to sqlite3 for all the lookup tables
   - add lineage generation step

- 3.3.2
   - Add input validation step.

- 3.3.1
   - Add step to generate nonhost fastq files by filtering the original fastq files for nonhost reads.

- 3.3.0
   - Upgrade GSNAP executable to version 2018-10-26.  Index remains unchanged at 2018-12-01.
     In comprehensive testing on a diverse set of samples, this has shown just a few minor
     effects on overall results, mostly for reads that align at the limit of detection.
     The benefit of the change is 3x-8x faster performance.  A/B test data is archived
     in slack channel #idseq-benchmarking.

- 3.2.5-3.2.1 only affect staging environment
   - 3.2.5 GSNAP Pre-release 2018-10-26, this time for real.
   - 3.2.4 Revert 3.2.3.
   - 3.2.3 GSNAP Pre-release 2018-10-20 (briefly thought to be 2018-10-20 by mistake).
   - 3.2.2 Revert 3.2.1.
   - 3.2.1 GSNAP Pre-release 2018-10-20.

- 3.2.0
   - Assembly with paired ends if available
   - Coverage Stats Step
- 3.1.0
   - Assembly based pipeline. Add assembly and blast the contigs to the aligned accessions

- 2.11.0
   - Add adapter trimming step.

- 2.10.0
   - Relax LZW filter for reads longer than 150 bp, linearly with read length.

- 2.9.0
   - Change how blacklist filter works so that if a read maps both to
     blacklisted and non-blacklisted entries, it isn't dropped, and
     only the non-blacklisted entries are used.  This improves recall
     for organisms whose DNA is used in cloning vectors, such
     as Chikunguya virus.

- 2.8.0
   - Add taxon blacklist filtering at hit calling

- 2.7.1 ... 2.7.4
   - Reduce LZW runtime from 2h 35m to 24 min on the largest samples
   - Increase GSNAP threads to 36 for i3.metal instances.
   - Addded Antimicrobial resistance step. Results for other steps won't change; only new results for AMR are expected.
   - Acquire lock before fork in run_in_subprocess decorator

- 2.7
   - ?

- 2.6
   - ?

- 2.5
   - ?

- 2.4.0
   - New directed acyclic graph-based execution model for the pipeline. Changes integration with the web app as well.

Below is copied from https://github.com/chanzuckerberg/idseq-pipeline :

- 1.8.7
   - Bug fix for count_reads and non-host read counts.

- 1.8.4 ... 1.8.6
   - Minor code quality, documentation, and logging improvements.

- 1.8.0 ... 1.8.3
   - Upload a status file that indicates when a job has completed.
   - Add a dedicated semaphore for S3 uploads.
   - Code quality and documentation improvements.
   - Restore capability to run non-host alignment from the development environment.
   - Try a more relaxed LZW fraction if the initial filter leaves 0 reads

- 1.7.2 ... 1.7.5
   - General code style changes and code cleanup.
   - Convert string exceptions and generic exceptions to RuntimeErrors.
   - Change some print statements for python3.
   - Add more documentation.

- 1.7.1
   - Truncate enormous inputs to 75 mil paired end / 150 mil unpaired reads.
   - Support input fasta with pre-filtered host, e.g. project NID.
   - Many operational improvements.

- 1.7.0
    - Add capability to  further filter out host reads by filtering all the hits
      from gsnapping host genomes. (i.e. gsnap hg38/patron5 for humans).

- 1.6.3 ... 1.6.1
    - Handle bogus 0-length alignments output by gsnap without crashing.
    - Fix crash for reruns which reuse compatible results from a previous run.
    - Fix crash for samples with unpaired reads.
    - Improve hit calling performance.

- 1.6.0
    - Fix fasta downloads broken by release 1.5.0, making sure only
      hits at the correct level are output in the deduped m8.
    - Fix fasta download for samples with unpaired reads by eliminating
      merged fasta for those samples.
    - Extend the partial fix in release 1.5.1 to repair more of the
      broken reports.  Full fix requires rerun with updated webapp.
    - Correctly aggregate counts for species with unclassified genera,
      such as e.g. genus-less species 1768803 from family 80864.
    - Fix total count in samples with unpaired reads (no longer doubled).
    - Fix crash when zero reads remain after host filtering.
    - Fix bug in enforcing command timeouts that could lead to hangs.
    - Fix performance regression in stage 2 (non-host alignment)
      introduced with 1.5.0.
    - Deduplicate and simplify much of stage 2, and improve performance
      by parallelizing uploads and downloads.

- 1.5.1
    - Fix bug introduced in 1.5.0 breaking samples with non-species-specific
      deuterostome hits.

- 1.5.0
    - Identify hits that match multiple species within the same genus as
      "non species specific" hits to the genus.

- 1.4.0
    - Version result folder.

- 1.3.0
    - Fix bug causing alignment to run before host subtraction in samples
      with unpaired reads.
    - Include ERCC gene counts from STAR.

- 1.2.0
    - Synchronize pair order after STAR to improve sensitivity in 10% of
      samples with paired-end reads.<|MERGE_RESOLUTION|>--- conflicted
+++ resolved
@@ -232,10 +232,10 @@
 - We increase X for a paradigm shift in how the pipeline is conceived. Example: adding a de-novo assembly step and then reassigning hits based on the assembled contigs.
 Changes to X or Y force recomputation of all results when a sample is rerun using idseq-web. Changes to Z do not force recomputation when the sample is rerun - the pipeline will lazily reuse existing outputs in AWS S3.
 
+- 3.18.0
+  - Compute insert size metrics for humans only
+
 - 3.17.0
-<<<<<<< HEAD
-  - Compute insert size metrics for humans only
-=======
   - Version marker: Update NCBI index databases to those downloaded on 2020-02-03.
 
 - 3.16.6
@@ -248,7 +248,6 @@
 
 - 3.16.4
   - Fail gracefully with INSUFFICIENT_READS error if all reads drop out during LZW filtering.
->>>>>>> 744be436
 
 - 3.16.3
   - Use s3parcp with checksum for rapsearch index uploads
