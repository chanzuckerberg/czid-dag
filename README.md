# [IDseq](https://idseq.net/) &middot; [![GitHub license](https://img.shields.io/badge/license-MIT-brightgreen.svg)](https://github.com/chanzuckerberg/idseq-web/blob/master/LICENSE) ![PRs Welcome](https://img.shields.io/badge/PRs-welcome-brightgreen.svg)

![logo](https://assets.idseq.net/assets/Logo_Black.png)

#### Infectious Disease Sequencing Platform
IDseq is a hypothesis-free global software platform that helps scientists identify pathogens in metagenomic sequencing data.

- **Discover** - Identify the pathogen landscape
- **Detect** - Monitor and review potential outbreaks
- **Decipher** - Find potential infecting organisms in large datasets

A collaborative open project of [Chan Zuckerberg Initiative](https://www.chanzuckerberg.com/) and [Chan Zuckerberg Biohub](https://czbiohub.org).

Check out our repositories:
- [idseq-web](https://github.com/chanzuckerberg/idseq-web) - Frontend portal
- [idseq-dag](https://github.com/chanzuckerberg/idseq-dag) - Bioinformatics pipeline and workflow engine (here)
- [idseq-cli](https://github.com/chanzuckerberg/idseq-cli) - Command line upload interface
- [idseq-bench](https://github.com/chanzuckerberg/idseq-bench) - Pipeline benchmarking tools

## IDSEQ-DAG

idseq_dag is the pipeline execution engine for idseq (see idseq.net). It is a pipelining system that implements a directed acyclic graph (DAG) where the nodes (steps) correspond to individual python classes. The graph is defined using JSON.

The pipeline would be executed locally with local machine resources. idseq-dag could be installed inside a docker container and run inside the container. See the [Dockerfile](Dockerfile) for our setup.  More details could be found below.

## Requirements

Python 3.6 and up

## Installation

```
cd idseq-dag; pip3 install -e .
```

## Example

```
idseq_dag examples/host_filter_dag.json

```

` idseq_dag --help ` for more options

## Test

```
cd idseq-dag; python3 -m unittest

```

or `python3 -m unittest tests/<module_file> ` for testing individual modules.

## DAG Execution Details

### Composing an example dag json file
There are five basic elements of an IdSeq Dag
 - **name**: the name of the IdSeq Dag.
 - **output_dir_s3**: the s3 directory where the output files will be copied to.
 - **targets**: the outputs that are to be generated through dag execution. Each target consists of a list of files that will be copied to *output_dir_s3*
 - **steps**: the steps that will be executed in order to generate the targets. For each step, the following attributes can be specified:
   * *in*: the input targets
   * *out*: the output target
   * *module*: name of python module
   * *class*: name of python class that inherits from [PipelineStep](idseq_dag/engine/pipeline_step.py)
   * *additional_files*: additional S3 files required for dag execution, i.e. reference files.
   * *additional_attributes*: additional input parameters for the pipeline class
 - **given_targets**: the list of targets that are given. Given targets will be downloaded from S3 before the pipeline execution starts.

The following is an example dag for generating alignment output for idseq. The *host_filter_out* is given, and once downloaded, *gsnap_out* and *rapsearch2_out* steps will run in parallel. When *gsnap_out* and *rapsearch2_out* are both completed, *taxon_count_out* and *annotated_out* will be run simultaneously and the pipeline will be complete once everything is uploaded to S3.

```
{
  "name": "alignment",
  "output_dir_s3": "s3://idseq-samples-prod/samples/12/5815/results_test",
  "targets": {
    "host_filter_out": [
        "gsnap_filter_1.fa"
          , "gsnap_filter_2.fa"
          , "gsnap_filter_merged.fa"
    ],
    "gsnap_out": [
      "gsnap.m8",
      "gsnap.deduped.m8",
      "gsnap.hitsummary.tab",
      "gsnap_counts.json"
    ],
    "rapsearch2_out": [
      "rapsearch2.m8",
      "rapsearch2.deduped.m8",
      "rapsearch2.hitsummary.tab",
      "rapsearch2_counts.json"
    ],
    "taxon_count_out": ["taxon_counts.json"],
    "annotated_out": ["annotated_merged.fa", "unidentified.fa"]
  },
  "steps": [
    {
      "in": ["host_filter_out"],
      "out": "gsnap_out",
      "class": "PipelineStepRunAlignmentRemotely",
      "module": "idseq_dag.steps.run_alignment_remotely",
      "additional_files": {
        "lineage_db": "s3://idseq-database/taxonomy/2018-02-15-utc-1518652800-unixtime__2018-02-15-utc-1518652800-unixtime/taxid-lineages.db",
        "accession2taxid_db": "s3://idseq-database/alignment_data/2018-02-15-utc-1518652800-unixtime__2018-02-15-utc-1518652800-unixtime/accession2taxid.db"

          ,"deuterostome_db": "s3://idseq-database/taxonomy/2018-02-15-utc-1518652800-unixtime__2018-02-15-utc-1518652800-unixtime/deuterostome_taxids.txt"

      },
      "additional_attributes": {
        "alignment_algorithm": "gsnap",
      }
    },
    {
      "in": ["host_filter_out"],
      "out": "rapsearch2_out",
      "class": "PipelineStepRunAlignmentRemotely",
      "module": "idseq_dag.steps.run_alignment_remotely",
      "additional_files": {
        "lineage_db": "s3://idseq-database/taxonomy/2018-02-15-utc-1518652800-unixtime__2018-02-15-utc-1518652800-unixtime/taxid-lineages.db",
        "accession2taxid_db": "s3://idseq-database/alignment_data/2018-02-15-utc-1518652800-unixtime__2018-02-15-utc-1518652800-unixtime/accession2taxid.db"

          ,"deuterostome_db": "s3://idseq-database/taxonomy/2018-02-15-utc-1518652800-unixtime__2018-02-15-utc-1518652800-unixtime/deuterostome_taxids.txt"

      },
      "additional_attributes": {
        "alignment_algorithm": "rapsearch2",
      }
    },
    {
      "in": ["gsnap_out", "rapsearch2_out"],
      "out": "taxon_count_out",
      "class": "PipelineStepCombineTaxonCounts",
      "module": "idseq_dag.steps.combine_taxon_counts",
      "additional_files": {},
      "additional_attributes": {}
    },
    {
      "in": ["host_filter_out", "gsnap_out", "rapsearch2_out"],
      "out": "annotated_out",
      "class": "PipelineStepGenerateAnnotatedFasta",
      "module": "idseq_dag.steps.generate_annotated_fasta",
      "additional_files": {},
      "additional_attributes": {}
    }
  ],
  "given_targets": {
    "host_filter_out": {
      "s3_dir": "s3://idseq-samples-prod/samples/12/5815/results_test/2.4"
    }
  }
}

```

### Design

idseq-dag follows the KISS design principle. There are only two major components for dag execution:

 -  *[PipelineFlow](idseq_dag/engine/pipeline_flow.py)* validates the DAG, downloads the given targets, starts prefetching the additional files in a different thread, starts the pipeline steps in parallel and coordinates the execution.
 -  *[PipelineStep](idseq_dag/engine/pipeline_step.py)* waits for the input targets to be available, executes the run method, validates the output and uploads the files to S3.

Here is a quick example of a PipelineStep implementation for generating [taxon_count_out](master/idseq_dag/steps/combine_taxon_counts.py). Anyone can implement their own step by subclassing PipelineStep and implementing the *run* and *count_reads* method. *count_reads* is a method we use to count the output files. If you are not sure how to implement the count_reads function, just put a dummy function there as shown below.

In the *run* function, you need to make sure your implementation generates all the files specified in the `self.output_files_local()` list. Otherwise, the step will fail, which will trigger the whole pipeline to also fail.

By default, idseq-dag will only execute a step when the output target is not generated yet. You can turn off this caching mechanism with `--no-lazy-run` option with `idseq_dag` command.

```

import json
from idseq_dag.engine.pipeline_step import PipelineStep
import idseq_dag.util.command as command
import idseq_dag.util.count as count

class PipelineStepCombineTaxonCounts(PipelineStep):
    '''
    Combine counts from gsnap and rapsearch
    '''
    def run(self):
        input_files = []
        for target in self.input_files_local:
            input_files.append(target[3])
        output_file = self.output_files_local()[0]
        self.combine_counts(input_files, output_file)


    def count_reads(self):
        pass
    @staticmethod
    def combine_counts(input_json_files, output_json_path):
        taxon_counts = []
        for input_file_name in input_json_files:
            with open(input_file_name, 'r') as input_file:
                data = json.load(input_file)
                taxon_counts += data["pipeline_output"]["taxon_counts_attributes"]
        output_dict = {"pipeline_output": { "taxon_counts_attributes": taxon_counts}}
        with open(output_json_path, 'w') as output_file:
            json.dump(output_dict, output_file)

```

## Developers
When merging a commit to master, you need to increase the version number in `idseq_dag/__init__.py`:
  - if results are expected to change, increase the 2nd number
  - if results are not expected to change, increase the 3rd number.

## Generating reference indices
IDseq DAGs require the use of several indices prepared from files in NCBI. If you need to generate a new version of these indices, please refer to https://github.com/chanzuckerberg/idseq-pipeline, specifically the following commands:
  - host_indexing
  - gsnap_indexing
  - rapsearch_indexing
  - blacklist
  - lineages
  - curate_accession2taxid
  - curate_accessionid2seq
  - push_reference_update.
TODO: Move this code over to the idseq-dag repo.

## Release notes
Version numbers for this repo take the form X.Y.Z.
- We increase Z for a change that does not add or change results in any way. Example: adding a log statement.
- We increase Y for a change that adds results, changes results, or has the potential to change results. Example: changing a parameter in the GSNAP command.
- We increase X for a paradigm shift in how the pipeline is conceived. Example: adding a de-novo assembly step and then reassigning hits based on the assembled contigs.
Changes to X or Y force recomputation of all results when a sample is rerun using idseq-web. Changes to Z do not force recomputation when the sample is rerun - the pipeline will lazily reuse existing outputs in AWS S3.

When releasing a new version, please add a Git tag of the form `vX.Y.Z`.

<<<<<<< HEAD
- 4.2.2
  - Update RunAlignmentRemotely to name batch jobs with the chunk id, project id, and sample id
  - Update RunAlignmentRemotely to download results using boto3 rather than fetch_from_s3
=======
- 4.2.3
  - Validate input step now properly rejects invalid gzip files.

- 4.2.2
  - Fix bug in phylo tree creation for organisms with an unknown superkingdom.
>>>>>>> 8f7ab95a

- 4.2.1
  - Switch RunAlignmentRemotely to distribute alignment chunks use AWS Batch instead of custom Autoscaling Group Logic logic

- 4.2.0
 - Apply deuterostome, blacklist, whitelist and human filters to contigs.

- 4.1.1
  - Removed `DAG_SURGERY_HACKS_FOR_READ_COUNTING` and related code.

- 4.1.0
  - Fix the behavior of blacklist and whitelist so that they are applied during compilation of taxon counts and not during identification of candidate accessions. This means that the pipeline now finds the global best taxon match for each read/contig first and only then excludes blacklisted/non-whitelisted taxa from the resulting counts. Previously, it was artifically restricting the search space by applying the blacklist and whitelist to candidate taxa upfront, thus reporting non-optimal matches for affected reads/contigs.

- 4.0.0
  - Switched to computing relative abundance values (r, rPM, contig r) without duplicate removal.

- 3.21.2
  - fix v4 counts for nonhuman hosts human filter steps; no effect in v3

- 3.21.1
  - bugfix affecting samples where SPADES crashed and we only have read alignment data

- 3.21.0
  - work around cdhitdup bug affecting unpaired reads that sometimes discards half the unique reads in an unpaired sample
  - set stage for 4.0 release by changing cdhit identity threshold to 100%
  - emit new files taxon_count_with_dcr.json, cdhit_cluster_sizes.tsv, dedup1.clstr
  - compute ReadCountingMode.COUNT_ALL but still emit COUNT_UNIQUE

- 3.20.1
  - Update s3parcp
  - Switch uploads to s3parcp
  - Support uploading directories with checksum metadata
  - Standardize gsnap and rapsearch index location
  - Update gsnap index generation to upload the raw index directory in addition to a tarball

- 3.20.0
  - Add a custom taxon whitelist mode. Fix taxon blacklist reference downloads.

- 3.19.6
  - Finished removal of optional_files_to_upload

- 3.19.5
  - Switch title of STAR description to be above first line of description

- 3.19.4
  - Copy change for STAR step
  - Don't break STAR if picard can't generate metrics

- 3.19.3
  - Handle case of null nucleotide type for collecting insert metrics

- 3.19.2
  - Use additional_output_files_visible

- 3.19.1
  - Upload additional cdhitdup output.

- 3.19.0
  - Compute insert size metrics for humans only

- 3.18.1
  - Update log statement for AMR bug for alerting purposes.

- 3.18.0
  - Version marker: Update NCBI index databases to those downloaded on 2020-02-10.

- 3.17.0
  - Version marker: Update NCBI index databases to those downloaded on 2020-02-03.

- 3.16.6
  - Isolate directories on alignment instances to chunks rather than whole samples
  - Clean up intermediate files from alignment instances after running alignment on a chunk
  - Ensure alignment instance is clean before running alignment on a chunk

- 3.16.5
  - Fix dag validation of Rapsearch index generation template.

- 3.16.4
  - Fail gracefully with INSUFFICIENT_READS error if all reads drop out during LZW filtering.

- 3.16.3
  - Use s3parcp with checksum for rapsearch index uploads

- 3.16.2
  - fix botocore import issue for util.s3
  - switch to subprocess command for `util.s3.list_s3_keys` for thread safety

- 3.16.1
  - implement LRU policy for reference downloads cache

- 3.16.0
  - Only compute insert size metrics for RNA reads if we have an organism-specific gtf file

- 3.15.1-4
  - change PySAM concurrency pattern to improve performance and eliminate deadlock
  - reduce logging from run_in_subprocess decorator
  - avoid using corrupt reference downloads
  - increase default Rapsearch timeout

- 3.15.0
  - Compute insert size metrics for all hosts for paired end DNA reads
  - Compute insert size metrics for hosts with gtf files for paired end RNA reads

- 3.14.1-4
  - aws credential caching and other stability improvements
  - fix bug that made reverse-strand alignments appear very short in the coverage viz
  - limit blastn BATCH_SIZE to avoid out-of-memory errors (results are unchanged)
  - reduce RAM footprint of blast rerank python to avoid out-of-memory errors (results are unchanged)

- 3.14
  - add average insert size computation

- 3.13.1 - 3.13.3
  - Make phylo tree and alignment viz steps more robust to missing accessions in index.
  - Ensure reference caching respects version.
  - Reduce frequency of s3 requests, other stability fixes.

- 3.13
  - Rerank NT blast results by taking into account all fragments for a given contig and reference sequence, not just the highest scoring one.

- 3.12.1
  - Fix bug where reads unassigned during alignment that were assembled into contigs were also being counted as loose reads.

- 3.12.0
  - Update NCBI databases to those downloaded on 2019-09-17.

- 3.11.0
  - Modify the LZW filter to apply a more stringent cutoff at higher read lengths.

- 3.10.2
  - Better logging for a rare AMR bug.

- 3.10.1
  - Increase GSNAP threads to 48 for better utilization of r5d.metal instances.

- 3.10.0
  - Apply a length filter, requiring all NT alignments (GSNAP and BLAST) be >= 36 nucleotides long.

- 3.9.4
  - Additional performance improvements in run_srst2 step, so that the step uses less RAM.

- 3.9.3
  - Fix typo in phylo tree generation step.

- 3.9.2
  - Fixed error in run_srst2 that failed to take into account different naming patterns from srst2 for the sorted bam file that it outputs.

- 3.9.1
   - Refactoring of command execution patterns and logs.
   - Removed some false error log messages related to lz4 file download support.

- 3.9.0
   - Add number of reads, reads per million, and depth per million to the output of PipelineStepRunSRST2.

- 3.8.0
   - Creates a [status name]_status.json file for each dag_json received, which each step updates with information
     about itself and its status.

- 3.7.6
   - Fail with an informative user error if the input contains broken read pairs.

- 3.7.0 .. 3.7.5
   - Validate whether input files to a pipeline step contain a sufficient number of reads.
     Output invalid_step_input.json file if validation fails.
   - Log output in JSON format. Change TraceLock log level to DEBUG.
   - Upgrade to python 3.7.3
   - Remove db_hack. Standardize db_open/db_assert_table/db_close log entries.
   - Fix division by zero error in coverage viz step.
   - Modify trimmomatic command to reduce MINLEN parameter to 35 and allow reads from fragments with small
     insert sizes (where R1 and R2 are reverse complements of each other) through the QC steps.

- 3.6.6
   - Another fix related to sqlite3 concurrency

- 3.6.0 .. 3.6.5
   - Fix an issue with the log event function when trying to log non json serializable fields.
   - A possible fix to some hanging issues in the pipeline that seem to be related to sqlite3 concurrency.
   - Address array index rounding error in coverage viz.
   - Extra logs to help detecting potential deadlocks in the pipeline
   - Add pipeline step to generate data for coverage visualization for IDseq report page. Data includes an index
     file that maps taxons to accessions with available coverage data, as well as data files for each accession
     that list various metrics including the coverage of the accession.

- 3.5.0 ... 3.5.4
   - New log methods to write log events. Added and replaced a few log entries.
   - Add ability to run STAR further downstream from input validation. This can be used to filter human reads
     after the host has been filtered out (if host is non-human).
   - Handle absence of m8 hits in PipelineStepBlastContigs.
   - Choose most-represented accessions of assembly/gsnap.hitsummary2.tab and assembly/rapsearch2.hitsummary2.tab
     as the NCBI references to include on phylogenetic trees, as opposed to making the choice based on pre-assembly
     align_viz files.
   - Improve the efficiency of S3 downloads and uploads in PipelineStepGenerateAlignmentViz.

- 3.4.0
   - switch from shelve to sqlite3 for all the lookup tables
   - add lineage generation step

- 3.3.2
   - Add input validation step.

- 3.3.1
   - Add step to generate nonhost fastq files by filtering the original fastq files for nonhost reads.

- 3.3.0
   - Upgrade GSNAP executable to version 2018-10-26.  Index remains unchanged at 2018-12-01.
     In comprehensive testing on a diverse set of samples, this has shown just a few minor
     effects on overall results, mostly for reads that align at the limit of detection.
     The benefit of the change is 3x-8x faster performance.  A/B test data is archived
     in slack channel #idseq-benchmarking.

- 3.2.5-3.2.1 only affect staging environment
   - 3.2.5 GSNAP Pre-release 2018-10-26, this time for real.
   - 3.2.4 Revert 3.2.3.
   - 3.2.3 GSNAP Pre-release 2018-10-20 (briefly thought to be 2018-10-20 by mistake).
   - 3.2.2 Revert 3.2.1.
   - 3.2.1 GSNAP Pre-release 2018-10-20.

- 3.2.0
   - Assembly with paired ends if available
   - Coverage Stats Step
- 3.1.0
   - Assembly based pipeline. Add assembly and blast the contigs to the aligned accessions

- 2.11.0
   - Add adapter trimming step.

- 2.10.0
   - Relax LZW filter for reads longer than 150 bp, linearly with read length.

- 2.9.0
   - Change how blacklist filter works so that if a read maps both to
     blacklisted and non-blacklisted entries, it isn't dropped, and
     only the non-blacklisted entries are used.  This improves recall
     for organisms whose DNA is used in cloning vectors, such
     as Chikunguya virus.

- 2.8.0
   - Add taxon blacklist filtering at hit calling

- 2.7.1 ... 2.7.4
   - Reduce LZW runtime from 2h 35m to 24 min on the largest samples
   - Increase GSNAP threads to 36 for i3.metal instances.
   - Addded Antimicrobial resistance step. Results for other steps won't change; only new results for AMR are expected.
   - Acquire lock before fork in run_in_subprocess decorator

- 2.7
   - ?

- 2.6
   - ?

- 2.5
   - ?

- 2.4.0
   - New directed acyclic graph-based execution model for the pipeline. Changes integration with the web app as well.

Below is copied from https://github.com/chanzuckerberg/idseq-pipeline :

- 1.8.7
   - Bug fix for count_reads and non-host read counts.

- 1.8.4 ... 1.8.6
   - Minor code quality, documentation, and logging improvements.

- 1.8.0 ... 1.8.3
   - Upload a status file that indicates when a job has completed.
   - Add a dedicated semaphore for S3 uploads.
   - Code quality and documentation improvements.
   - Restore capability to run non-host alignment from the development environment.
   - Try a more relaxed LZW fraction if the initial filter leaves 0 reads

- 1.7.2 ... 1.7.5
   - General code style changes and code cleanup.
   - Convert string exceptions and generic exceptions to RuntimeErrors.
   - Change some print statements for python3.
   - Add more documentation.

- 1.7.1
   - Truncate enormous inputs to 75 mil paired end / 150 mil unpaired reads.
   - Support input fasta with pre-filtered host, e.g. project NID.
   - Many operational improvements.

- 1.7.0
    - Add capability to  further filter out host reads by filtering all the hits
      from gsnapping host genomes. (i.e. gsnap hg38/patron5 for humans).

- 1.6.3 ... 1.6.1
    - Handle bogus 0-length alignments output by gsnap without crashing.
    - Fix crash for reruns which reuse compatible results from a previous run.
    - Fix crash for samples with unpaired reads.
    - Improve hit calling performance.

- 1.6.0
    - Fix fasta downloads broken by release 1.5.0, making sure only
      hits at the correct level are output in the deduped m8.
    - Fix fasta download for samples with unpaired reads by eliminating
      merged fasta for those samples.
    - Extend the partial fix in release 1.5.1 to repair more of the
      broken reports.  Full fix requires rerun with updated webapp.
    - Correctly aggregate counts for species with unclassified genera,
      such as e.g. genus-less species 1768803 from family 80864.
    - Fix total count in samples with unpaired reads (no longer doubled).
    - Fix crash when zero reads remain after host filtering.
    - Fix bug in enforcing command timeouts that could lead to hangs.
    - Fix performance regression in stage 2 (non-host alignment)
      introduced with 1.5.0.
    - Deduplicate and simplify much of stage 2, and improve performance
      by parallelizing uploads and downloads.

- 1.5.1
    - Fix bug introduced in 1.5.0 breaking samples with non-species-specific
      deuterostome hits.

- 1.5.0
    - Identify hits that match multiple species within the same genus as
      "non species specific" hits to the genus.

- 1.4.0
    - Version result folder.

- 1.3.0
    - Fix bug causing alignment to run before host subtraction in samples
      with unpaired reads.
    - Include ERCC gene counts from STAR.

- 1.2.0
    - Synchronize pair order after STAR to improve sensitivity in 10% of
      samples with paired-end reads.<|MERGE_RESOLUTION|>--- conflicted
+++ resolved
@@ -226,17 +226,15 @@
 
 When releasing a new version, please add a Git tag of the form `vX.Y.Z`.
 
-<<<<<<< HEAD
-- 4.2.2
+- 4.2.4
   - Update RunAlignmentRemotely to name batch jobs with the chunk id, project id, and sample id
   - Update RunAlignmentRemotely to download results using boto3 rather than fetch_from_s3
-=======
+
 - 4.2.3
   - Validate input step now properly rejects invalid gzip files.
 
 - 4.2.2
   - Fix bug in phylo tree creation for organisms with an unknown superkingdom.
->>>>>>> 8f7ab95a
 
 - 4.2.1
   - Switch RunAlignmentRemotely to distribute alignment chunks use AWS Batch instead of custom Autoscaling Group Logic logic
