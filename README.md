--- conflicted
+++ resolved
@@ -232,13 +232,11 @@
 - We increase X for a paradigm shift in how the pipeline is conceived. Example: adding a de-novo assembly step and then reassigning hits based on the assembled contigs.
 Changes to X or Y force recomputation of all results when a sample is rerun using idseq-web. Changes to Z do not force recomputation when the sample is rerun - the pipeline will lazily reuse existing outputs in AWS S3.
 
-<<<<<<< HEAD
-- 3.23.0
+- 4.99.0
   - Change taxon whitelist mode so that it applies to final results after BLAST ("refined taxon counts"), not to candidate accessions after GSNAP/RAPSearch2.
-=======
+
 - 4.0.0
   - Switched to computing relative abundance values (r, rPM, contig r) without duplicate removal.
->>>>>>> 4e00cb22
 
 - 3.21.2
   - fix v4 counts for nonhuman hosts human filter steps; no effect in v3
